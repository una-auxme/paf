<<<<<<< HEAD
=======
from . import intersection, lane_change, maneuvers, meta, road_features
from . import topics2blackboard, traffic_objects
from . import behavior_speed
>>>>>>> 933a3ac4
<|MERGE_RESOLUTION|>--- conflicted
+++ resolved
@@ -1,6 +1,3 @@
-<<<<<<< HEAD
-=======
 from . import intersection, lane_change, maneuvers, meta, road_features
 from . import topics2blackboard, traffic_objects
-from . import behavior_speed
->>>>>>> 933a3ac4
+from . import behavior_speed