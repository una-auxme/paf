import py_trees
from py_trees.common import Status
from typing import Optional, Tuple, Union
from std_msgs.msg import String, Float32

import rospy

import mapping_common.map
import mapping_common.mask
import mapping_common.entity
from mapping_common.map import Map, MapTree, LaneFreeState
from mapping_common.entity import ShapelyEntity, Entity, StopMark
from mapping_common.markers import debug_marker
from mapping_common.transform import Transform2D, Vector2, Point2
import shapely
from mapping_common.entity import FlagFilter, Car
from visualization_msgs.msg import MarkerArray
from planning.srv import OvertakeStatusResponse

from . import behavior_speed as bs
from .topics2blackboard import BLACKBOARD_MAP_ID
from .debug_markers import add_debug_marker, debug_status, add_debug_entry
from .overtake_service_utils import (
    create_start_overtake_proxy,
    create_end_overtake_proxy,
    create_overtake_status_proxy,
    request_start_overtake,
    request_end_overtake,
    request_overtake_status,
)
from .stop_mark_service_utils import (
    create_stop_marks_proxy,
    update_stop_marks,
)

from local_planner.utils import (
    TARGET_DISTANCE_TO_STOP_OVERTAKE,
)

OVERTAKE_MARKER_COLOR = (17 / 255, 232 / 255, 35 / 255, 1.0)

OVERTAKE_SPACE_STOPMARKS_ID = "overtake_space"


def set_space_stop_mark(proxy: rospy.ServiceProxy, obstacle: Entity):
    reason = "Obstacle: overtake space"
    transform = (
        Transform2D.new_translation(Vector2.backward() * 3.0) * obstacle.transform
    )
    mark = StopMark(
        reason=reason,
        confidence=1.0,
        priority=1.0,
        shape=obstacle.shape,
        transform=transform,
    )
    update_stop_marks(
        proxy,
        id=OVERTAKE_SPACE_STOPMARKS_ID,
        reason=reason,
        is_global=False,
        marks=[mark],
    )


def unset_space_stop_mark(proxy: rospy.ServiceProxy):
    update_stop_marks(
        proxy,
        id=OVERTAKE_SPACE_STOPMARKS_ID,
        reason="no obstacle",
        is_global=False,
        marks=[],
    )


"""
Source: https://github.com/ll7/psaf2
"""


def calculate_obstacle(
    behavior_name: str,
    tree: MapTree,
    blackboard: py_trees.blackboard.Blackboard,
    front_mask_size: float,
    trajectory_check_length: float,
    overlap_percent: float,
) -> Union[Optional[Tuple[ShapelyEntity, float]], py_trees.common.Status]:
    """Calculates if there is an obstacle in front

    Args:
        behavior_name (str): Name of the behavior using the function.
            Input self.name here
        tree (MapTree): Filtered map tree for querying entities
        blackboard (py_trees.blackboard.Blackboard): Blackboard for fetching data
        front_mask_size (float): Length of the static box collision mask in front
        trajectory_check_length (float): Length of the trajectory collision mask
        overlap_percent (float):
            How much of an entity has to be inside the collision mask

    Returns:
        Union[Optional[Tuple[ShapelyEntity, float]], py_trees.common.Status]:
            - If the function fails to create a valid result: Returns a Status
            - If the function succeeds:
                - If there is an obstacle: Returns the entity and
                  its distance to the hero
                - No obstacle: None
    """
    # data preparation
    trajectory = blackboard.get("/paf/hero/trajectory_local")
    if trajectory is None:
        return debug_status(behavior_name, Status.FAILURE, "trajectory_local is None")

    hero: Optional[Entity] = tree.map.hero()
    if hero is None:
        return debug_status(
            behavior_name, py_trees.common.Status.FAILURE, "hero is None"
        )
    hero_width = hero.get_width()

    collision_masks = mapping_common.mask.build_lead_vehicle_collision_masks(
        Point2.new(hero.get_front_x(), 0.0),
        hero_width,
        trajectory,
        front_mask_size=front_mask_size,
        max_trajectory_check_length=trajectory_check_length,
    )
    if len(collision_masks) == 0:
        # We currently have no valid path to check for collisions.
        # -> cannot drive safely
        return debug_status(
            behavior_name, Status.FAILURE, "Unable to build collision mask!"
        )
    collision_mask = shapely.union_all(collision_masks)

    for mask in collision_masks:
        add_debug_marker(debug_marker(mask, color=OVERTAKE_MARKER_COLOR))

    entity_result = tree.get_nearest_entity(
        collision_mask, hero.to_shapely(), min_coverage_percent=overlap_percent
    )

    if entity_result is not None:
        entity, distance = entity_result
        add_debug_marker(
            debug_marker(entity.entity, color=OVERTAKE_MARKER_COLOR, scale_z=0.3)
        )
        return (entity, distance)
    else:
        return None


OVERTAKE_FREE = False


class Ahead(py_trees.behaviour.Behaviour):
    """
    This behaviour checks whether an object that needs to be overtaken is
    ahead
    """

    def __init__(self, name):
        super(Ahead, self).__init__(name)

    def setup(self, timeout):
        self.blackboard = py_trees.blackboard.Blackboard()
        self.ot_distance_pub = rospy.Publisher(
            "/paf/hero/" "overtake_distance", Float32, queue_size=1
        )
        self.marker_publisher = rospy.Publisher(
            "/paf/hero/" "overtake/debug_markers", MarkerArray, queue_size=1
        )
        self.stop_proxy = create_stop_marks_proxy()
        return True

    def initialise(self):
        # Counter for detecting overtake situation
        self.counter_overtake = 0
        self.old_obstacle_distance = 200
<<<<<<< HEAD
=======
        unset_space_stop_mark(self.stop_proxy)
        return True
>>>>>>> d34380d0

    def update(self):
        """
        Gets the current distance and speed to object in front.
        Increases a counter to overtake if there is a obstacle.
        :return: py_trees.common.Status.SUCCESS, if the counter crosses a
                 certain threshold.
                 py_trees.common.Status.FAILURE, if there is nothing
                 to overtake.
        """

        map: Optional[Map] = self.blackboard.get(BLACKBOARD_MAP_ID)
        if map is None:
            return debug_status(
                self.name, py_trees.common.Status.FAILURE, "Map is None"
            )
        tree = map.build_tree(FlagFilter(is_collider=True, is_hero=False))

        obstacle = calculate_obstacle(
            self.name,
            tree,
            self.blackboard,
            front_mask_size=0.0,
            trajectory_check_length=18.0,
            overlap_percent=0.35,
        )
        if isinstance(obstacle, py_trees.common.Status):
            return obstacle
        if obstacle is None:
            return debug_status(self.name, Status.FAILURE, "No obstacle")

        entity, obstacle_distance = obstacle
        entity = entity.entity

        if entity.motion is not None:
            obstacle_speed = entity.motion.linear_motion.length()
        else:
            obstacle_speed = 0

        # filter out false positives due to trajectory inconsistency
        if (
            entity.transform.translation().y() < -3.0
            or entity.transform.translation().y() > 3.0
        ):
            return debug_status(self.name, Status.FAILURE, "Obstacle filtered out")

        # increase counter when something is blocking the path
        if (
            (
                obstacle_speed > 1.7
                and obstacle_speed < 2.5
                and not isinstance(entity, Car)
            )
            or (obstacle_speed < 1.0)
        ) and obstacle_distance < 15:
            self.counter_overtake += 1
            add_debug_entry(self.name, f"Obstacle distance: {obstacle_distance}")
            add_debug_entry(self.name, f"Overtake counter: {self.counter_overtake}")
            if self.counter_overtake > 4:
                self.ot_distance_pub.publish(obstacle_distance)
                return debug_status(
                    self.name, Status.SUCCESS, "Overtake counter big enough"
                )
            self.old_obstacle_distance = obstacle_distance
            return debug_status(self.name, Status.RUNNING, "Wait for overtake counter")
        else:
            return debug_status(self.name, Status.FAILURE, "Obstacle distance too big")

    def terminate(self, new_status):
        pass


class Approach(py_trees.behaviour.Behaviour):
    """
    This behaviour is executed when the ego vehicle is in close proximity of
    an object which needs to be overtaken and
    overtake_ahead is triggered.
    It then handles the procedure for overtaking.
    """

    def __init__(self, name):
        super(Approach, self).__init__(name)
        rospy.loginfo("Init -> Overtake Behavior: Approach")

    def setup(self, timeout):
        self.curr_behavior_pub = rospy.Publisher(
            "/paf/hero/" "curr_behavior", String, queue_size=1
        )
        self.blackboard = py_trees.blackboard.Blackboard()
        self.start_overtake_proxy = create_start_overtake_proxy()
        self.stop_proxy = create_stop_marks_proxy()
        return True

    def initialise(self):
        """
        This initializes the overtaking distance to a default value.
        """
        rospy.loginfo("Approaching Overtake")
        global OVERTAKE_FREE
        self.ot_distance = 30
        self.ot_counter = 0
        self.clear_distance = 45
        OVERTAKE_FREE = False

    def update(self):
        """
        Gets the current distance to overtake, the current oncoming lane status and the
        distance to collsion object. Slows down until stopped
        or oncoming clear.
        :return: py_trees.common.Status.RUNNING, while driving towards the obstacle
                 py_trees.common.Status.SUCCESS, if stopped behind the blocking
                 object or oncoming is free.
                 py_trees.common.Status.FAILURE, if the overtake is aborted
        """
        global OVERTAKE_FREE

        map: Optional[Map] = self.blackboard.get(BLACKBOARD_MAP_ID)
        if map is None:
            return debug_status(
                self.name, py_trees.common.Status.FAILURE, "Map is None"
            )
        tree = map.build_tree(FlagFilter(is_collider=True, is_hero=False))

        obstacle = calculate_obstacle(
            self.name,
            tree,
            self.blackboard,
            front_mask_size=1.5,
            trajectory_check_length=20.0,
            overlap_percent=0.5,
        )
        if isinstance(obstacle, py_trees.common.Status):
            return obstacle
        if obstacle is None:
            return debug_status(self.name, Status.FAILURE, "No obstacle")

        entity, self.ot_distance = obstacle
        entity = entity.entity

        if entity.motion is not None:
            obstacle_speed = entity.motion.linear_motion.length()
        else:
            obstacle_speed = 0

        add_debug_entry(self.name, f"Overtake distance: {self.ot_distance}")
        if obstacle_speed > 2.7:
            return debug_status(
                self.name, Status.FAILURE, "Overtake entity started moving"
            )

        # Only add stop space if the obstacle is standing
        if obstacle_speed < 1.0:
            set_space_stop_mark(self.stop_proxy, obstacle=entity)
        else:
            unset_space_stop_mark(self.stop_proxy)

        # slow down before overtake if blocked
        if self.ot_distance < 15.0:
            ot_free, ot_mask = tree.is_lane_free(
                right_lane=False,
                lane_length=self.clear_distance,
                lane_transform=15.0,
                check_method="fallback",
            )
            if isinstance(ot_mask, shapely.Polygon):
                add_debug_marker(debug_marker(ot_mask, color=OVERTAKE_MARKER_COLOR))
            add_debug_entry(self.name, f"Overtake free?: {ot_free.name}")
            if ot_free is LaneFreeState.FREE:
                self.ot_counter += 1
                # using a counter to account for inconsistencies
                if self.ot_counter > 3:
                    add_debug_entry(self.name, "Overtake is free not slowing down!")
                    request_start_overtake(
                        self.start_overtake_proxy, start_transition_length=5.0
                    )
                    self.curr_behavior_pub.publish(bs.ot_app_free.name)
                    # bool to skip Wait since oncoming is free
                    OVERTAKE_FREE = True
                    return debug_status(self.name, Status.SUCCESS, "Overtake free")
                else:
                    self.curr_behavior_pub.publish(bs.ot_app_blocked.name)
                    return debug_status(
                        self.name,
                        Status.RUNNING,
                        f"Overtake free count: {self.ot_counter}",
                    )
            else:
                if ot_free is LaneFreeState.BLOCKED:
                    self.ot_counter = 0
                add_debug_entry(
                    self.name, "Overtake Approach: oncoming blocked slowing down"
                )
                self.curr_behavior_pub.publish(bs.ot_app_blocked.name)

        elif self.ot_distance > 20.0:
            return debug_status(self.name, Status.FAILURE, "Obstacle too far away")

        if self.ot_distance < TARGET_DISTANCE_TO_STOP_OVERTAKE:
            self.curr_behavior_pub.publish(bs.ot_app_blocked.name)
            return debug_status(
                self.name, Status.SUCCESS, "Overtake Approach: stopping behind obstacle"
            )
        else:
            return debug_status(
                self.name,
                Status.RUNNING,
                f"Overtake Approach: still approaching obstacle, "
                f"distance: {self.ot_distance}",
            )

    def terminate(self, new_status):
        pass


class Wait(py_trees.behaviour.Behaviour):
    """
    This behavior handles the waiting in front of object,
    which is blocking the road.
    The Ego vehicle is waiting to get a clear path for overtaking.
    """

    def __init__(self, name):
        super(Wait, self).__init__(name)

    def setup(self, timeout):
        self.curr_behavior_pub = rospy.Publisher(
            "/paf/hero/" "curr_behavior", String, queue_size=1
        )
        self.start_overtake_proxy = create_start_overtake_proxy()
        self.blackboard = py_trees.blackboard.Blackboard()
        self.stop_proxy = create_stop_marks_proxy()
        return True

    def initialise(self):
        rospy.loginfo("Waiting for Overtake")
        # slightly less distance since we have already stopped
        self.clear_distance = 45
        self.ot_counter = 0
        self.ot_gone = 0

    def update(self):
        """
        Waits behind the road object until map function lane free check
        returns True.

        :return: py_trees.common.Status.RUNNING, while is lane free returns False
                 py_trees.common.Status.SUCCESS, when lane free returns True
        """
        global OVERTAKE_FREE
        if OVERTAKE_FREE:
            self.curr_behavior_pub.publish(bs.ot_wait_free.name)
            return debug_status(
                self.name, py_trees.common.Status.SUCCESS, "Overtake free"
            )

        map: Optional[Map] = self.blackboard.get(BLACKBOARD_MAP_ID)
        if map is None:
            return debug_status(
                self.name, py_trees.common.Status.FAILURE, "Map is None"
            )
        tree = map.build_tree(FlagFilter(is_collider=True, is_hero=False))

        obstacle = calculate_obstacle(
            self.name,
            tree,
            self.blackboard,
            front_mask_size=1.0,
            trajectory_check_length=20.0,
            overlap_percent=0.5,
        )
        if isinstance(obstacle, py_trees.common.Status):
            return obstacle
        if obstacle is None:
            # using a counter to account for data inconsistencies
            self.ot_gone += 1
            if self.ot_gone > 3:
                return debug_status(
                    self.name, py_trees.common.Status.FAILURE, "Obstacle gone"
                )
            return py_trees.common.Status.RUNNING

        entity, distance = obstacle
        entity = entity.entity

        if entity.motion is not None:
            obstacle_speed = entity.motion.linear_motion.length()
        else:
            obstacle_speed = 0

        self.ot_gone = 0
        add_debug_entry(self.name, f"Obstacle speed: {obstacle_speed}")
        if obstacle_speed > 3.0:
            return debug_status(self.name, Status.FAILURE, "Obstacle started moving")

        # Only add stop space if the obstacle is standing
        if obstacle_speed < 1.0:
            set_space_stop_mark(self.stop_proxy, obstacle=entity)
        else:
            unset_space_stop_mark(self.stop_proxy)

        self.curr_behavior_pub.publish(bs.ot_wait_free.name)
        ot_free, ot_mask = tree.is_lane_free(
            right_lane=False,
            lane_length=self.clear_distance,
            lane_transform=15.0,
            check_method="fallback",
        )

        if isinstance(ot_mask, shapely.Polygon):
            add_debug_marker(debug_marker(ot_mask, color=OVERTAKE_MARKER_COLOR))
        add_debug_entry(self.name, f"Overtake free?: {ot_free.name}")
        if ot_free is LaneFreeState.FREE:
            self.ot_counter += 1
            if self.ot_counter > 3:
                self.curr_behavior_pub.publish(bs.ot_wait_free.name)
                request_start_overtake(
                    self.start_overtake_proxy, start_transition_length=0.0
                )
                return debug_status(self.name, Status.SUCCESS, "Overtake free")
            else:
                return debug_status(
                    self.name, Status.RUNNING, f"Overtake free count: {self.ot_counter}"
                )
        else:
            if ot_free is LaneFreeState.BLOCKED:
                self.ot_counter = 0
            return debug_status(self.name, Status.RUNNING, "Overtake blocked")

    def terminate(self, new_status):
        pass


class Enter(py_trees.behaviour.Behaviour):
    """
    This behavior handles the switching to a new lane in the
    overtaking procedure.
    """

    def __init__(self, name):
        super(Enter, self).__init__(name)

    def setup(self, timeout):
        self.curr_behavior_pub = rospy.Publisher(
            "/paf/hero/" "curr_behavior", String, queue_size=1
        )
        self.blackboard = py_trees.blackboard.Blackboard()
        self.overtake_status_proxy = create_overtake_status_proxy()
        self.stop_proxy = create_stop_marks_proxy()
        return True

    def initialise(self):
        """
        This prints a state status message and publishes the behavior to
        trigger the replanning
        """
        rospy.loginfo("Enter Overtake")
        self.curr_behavior_pub.publish(bs.ot_enter_init.name)

    def update(self):
        """
        Waits for the hero to enter the overtake.
        """
        unset_space_stop_mark(self.stop_proxy)
        status: OvertakeStatusResponse = request_overtake_status(
            self.overtake_status_proxy
        )

        if status.status == OvertakeStatusResponse.OVERTAKING:
            return debug_status(self.name, Status.SUCCESS, "Overtaking")
        elif status.status == OvertakeStatusResponse.OVERTAKE_QUEUED:
            return debug_status(
                self.name,
                Status.RUNNING,
                "Overtake queued. Waiting for OvertakeStatusResponse.OVERTAKING...",
            )
        elif status.status == OvertakeStatusResponse.NO_OVERTAKE:
            return debug_status(
                self.name, Status.FAILURE, "Abort: OvertakeStatusResponse.NO_OVERTAKE"
            )
        else:
            return debug_status(
                self.name, Status.FAILURE, "Abort: Unknown OvertakeStatus"
            )

    def terminate(self, new_status):
        pass


class Leave(py_trees.behaviour.Behaviour):
    """
    This behavior defines the leaf of this subtree, if this behavior is
    reached, the vehicle performed the overtake.
    """

    def __init__(self, name):
        super(Leave, self).__init__(name)

    def setup(self, timeout):
        self.curr_behavior_pub = rospy.Publisher(
            "/paf/hero/" "curr_behavior", String, queue_size=1
        )
        self.blackboard = py_trees.blackboard.Blackboard()
        self.overtake_status_proxy = create_overtake_status_proxy()
        self.end_overtake_proxy = create_end_overtake_proxy()
        return True

    def initialise(self):
        self.curr_behavior_pub.publish(bs.ot_leave.name)

    def update(self):
        """
        Abort this subtree, if overtake distance is big enough
        :return: py_trees.common.Status.FAILURE, to exit this subtree
        """
        map: Optional[Map] = self.blackboard.get(BLACKBOARD_MAP_ID)
        if map is None:
            return debug_status(
                self.name, py_trees.common.Status.FAILURE, "Map is None"
            )
        tree = map.build_tree(FlagFilter(is_collider=True, is_hero=False))

        status: OvertakeStatusResponse = request_overtake_status(
            self.overtake_status_proxy
        )

        if status.status == OvertakeStatusResponse.NO_OVERTAKE:
            return debug_status(
                self.name, Status.FAILURE, "OvertakeStatusResponse.NO_OVERTAKE"
            )

        if status.status == OvertakeStatusResponse.OVERTAKING:
            ot_free, ot_mask = tree.is_lane_free(
                right_lane=True,
                lane_length=15.0,
                lane_transform=7.5,
                check_method="lanemarking",
            )
            add_debug_entry(self.name, f"Right lane free?: {ot_free.name}")
            if isinstance(ot_mask, shapely.Polygon):
                add_debug_marker(debug_marker(ot_mask, color=OVERTAKE_MARKER_COLOR))
            if ot_free is LaneFreeState.FREE:
                request_end_overtake(self.end_overtake_proxy)
                return debug_status(
                    self.name, Status.FAILURE, "Right lane is free. Finished overtake."
                )

        return debug_status(self.name, Status.RUNNING, "Waiting for right lane free...")

    def terminate(self, new_status):
        pass<|MERGE_RESOLUTION|>--- conflicted
+++ resolved
@@ -177,11 +177,8 @@
         # Counter for detecting overtake situation
         self.counter_overtake = 0
         self.old_obstacle_distance = 200
-<<<<<<< HEAD
-=======
         unset_space_stop_mark(self.stop_proxy)
         return True
->>>>>>> d34380d0
 
     def update(self):
         """
