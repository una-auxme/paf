--- conflicted
+++ resolved
@@ -206,21 +206,14 @@
         _dis = self.blackboard.get("/paf/hero/collision")
 
         # Intermediate layer map integration
-<<<<<<< HEAD
-        data = self.blackboard.get("/paf/hero/mapping/init_data")
-        map = Map.from_ros_msg(data)
+        map_data = self.blackboard.get("/paf/hero/mapping/init_data")
+        map = Map.from_ros_msg(map_data)
 
         entity = map.get_entity_in_front()
 
         left_free = map.is_lane_free(right_lane=False)
         rospy.loginfo(f"OT: Left lane free: {left_free}")
 
-=======
-        map_data = self.blackboard.get("/paf/hero/mapping/init_data")
-        map = Map.from_ros_msg(map_data)
-
-        entity = map.get_entity_in_front_or_back(True)
->>>>>>> f4499366
         if entity is not None:
             rospy.loginfo(
                 f"Translation to car in front: {entity.transform.translation().x()},"
