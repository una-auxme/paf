--- conflicted
+++ resolved
@@ -330,17 +330,6 @@
             obstacle_speed = 0
 
         add_debug_entry(self.name, f"Overtake distance: {self.ot_distance}")
-<<<<<<< HEAD
-        if obstacle_speed > 2.7 and (obstacle_speed - self.last_obstacle_speed < 5):
-            return debug_status(
-                self.name, Status.FAILURE, "Overtake entity started moving"
-            )
-        self.last_obstacle_speed = obstacle_speed
-
-        # Only add stop space if the obstacle is standing
-        if obstacle_speed < 1.0:
-            set_space_stop_mark(self.stop_proxy, obstacle=entity)
-=======
         if obstacle_speed > 2.7:  # and (obstacle_speed - self.last_obstacle_speed < 5)
             return debug_status(
                 self.name, Status.FAILURE, "Overtake entity started moving"
@@ -350,7 +339,6 @@
         # Only add stop space if the obstacle is standing
         # if obstacle_speed < 1.0:
         set_space_stop_mark(self.stop_proxy, obstacle=entity)
->>>>>>> 8ad61043
         # else:
         #    unset_space_stop_mark(self.stop_proxy)
 
@@ -437,12 +425,7 @@
         self.clear_distance = 55
         self.ot_counter = 0
         self.ot_gone = 0
-<<<<<<< HEAD
-        self.last_obstacle_speed = 0
-        return True
-=======
         # self.last_obstacle_speed = 0
->>>>>>> 8ad61043
 
     def update(self):
         """
@@ -495,21 +478,12 @@
         self.ot_gone = 0
         add_debug_entry(self.name, f"Obstacle speed: {obstacle_speed}")
 
-<<<<<<< HEAD
-        if obstacle_speed > 3.0 and (obstacle_speed - self.last_obstacle_speed < 5):
-            return debug_status(self.name, Status.FAILURE, "Obstacle started moving")
-        self.last_obstacle_speed = obstacle_speed
-        # Only add stop space if the obstacle is standing
-        if obstacle_speed < 1.0:
-            set_space_stop_mark(self.stop_proxy, obstacle=entity)
-=======
         if obstacle_speed > 3.0:
             return debug_status(self.name, Status.FAILURE, "Obstacle started moving")
         # self.last_obstacle_speed = obstacle_speed
         # Only add stop space if the obstacle is standing
         # if obstacle_speed < 1.0:
         set_space_stop_mark(self.stop_proxy, obstacle=entity)
->>>>>>> 8ad61043
         # elif obstacle_speed - self.last_obstacle_speed > 10:
         #    pass
         # else:
