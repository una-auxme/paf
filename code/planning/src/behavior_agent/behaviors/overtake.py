--- conflicted
+++ resolved
@@ -9,13 +9,9 @@
 import mapping_common.map
 import mapping_common.mask
 import mapping_common.entity
-<<<<<<< HEAD
-from mapping_common.map import Map, MapTree
+from mapping_common.map import Map, MapTree, LaneFreeState
 from mapping_common.entity import ShapelyEntity, Entity
 from mapping_common.markers import debug_marker
-=======
-from mapping_common.map import Map, LaneFreeState
->>>>>>> 3c3ccc12
 import shapely
 from mapping_common.entity import FlagFilter, Car
 from visualization_msgs.msg import MarkerArray
@@ -338,20 +334,9 @@
                 )[0]
             else:
                 self.ot_bicycle_pub.publish(False)
-<<<<<<< HEAD
                 ot_free = tree.is_lane_free(False, self.clear_distance, 15.0)
             add_debug_entry(self.name, f"Overtake free?: {ot_free}")
             if ot_free:
-=======
-                ot_free = tree.is_lane_free(
-                    right_lane=False,
-                    lane_length=self.clear_distance,
-                    lane_transform=15.0,
-                    check_method="lanemarking",
-                )[0]
-            rospy.loginfo(f"Overtake lane_free status: {ot_free.name}")
-            if ot_free is LaneFreeState.FREE:
->>>>>>> 3c3ccc12
                 self.ot_counter += 1
                 # using a counter to account for inconsistencies
                 if self.ot_counter > 3:
