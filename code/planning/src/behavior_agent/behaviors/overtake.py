import py_trees
<<<<<<< HEAD
from typing import Optional
=======
import sys
import os
>>>>>>> f5b27a79
from std_msgs.msg import String, Float32

import rospy
import numpy as np

<<<<<<< HEAD

=======
from behaviors import behavior_speed as bs
>>>>>>> f5b27a79
import mapping_common.map
import mapping_common.mask
import mapping_common.entity
from mapping_common.map import Map
import shapely
from mapping_common.entity import FlagFilter
from visualization_msgs.msg import Marker, MarkerArray
<<<<<<< HEAD

from . import behavior_utils
from . import behavior_speed as bs

from local_planner.utils import (
    NUM_WAYPOINTS,
    TARGET_DISTANCE_TO_STOP_OVERTAKE,
)
=======
from behaviors import behavior_utils

sys.path.append(os.path.abspath(sys.path[0] + "/.."))
# from behavior_utils import get_hero_width, get_marker_arr_in_front
from local_planner.utils import (  # type: ignore # noqa: E402
    NUM_WAYPOINTS,
    TARGET_DISTANCE_TO_STOP_OVERTAKE,
)  # type: ignore # noqa: E402
>>>>>>> f5b27a79

"""
Source: https://github.com/ll7/psaf2
"""


# Variable to determine the distance to overtake the object
OVERTAKE_EXECUTING = 0
OVERTAKE_FREE = False


class Ahead(py_trees.behaviour.Behaviour):
    """
    This behaviour checks whether an object that needs to be overtaken is
    ahead
    """

    def __init__(self, name):
        """
        Minimal one-time initialisation. A good rule of thumb is to only
        include the initialisation relevant for being able to insert this
        behaviour in a tree for offline rendering to dot graphs.

         :param name: name of the behaviour
        """
        super(Ahead, self).__init__(name)

    def setup(self, timeout):
        """
        Delayed one-time initialisation that would otherwise interfere with
        offline rendering of this behaviour in a tree to dot graph or
        validation of the behaviour's configuration.

        This initializes the blackboard to be able to access data written to it
        by the ROS topics.
        :param timeout: an initial timeout to see if the tree generation is
        successful
        :return: True, as the set up is successful.
        """
        self.blackboard = py_trees.blackboard.Blackboard()
        self.ot_distance_pub = rospy.Publisher(
            "/paf/hero/" "overtake_distance", Float32, queue_size=1
        )
<<<<<<< HEAD
=======
        self.ot_marker_pub = rospy.Publisher(
            "/paf/hero/" "overtake_marker", Marker, queue_size=1
        )
>>>>>>> f5b27a79
        self.marker_publisher = rospy.Publisher(
            "/paf/hero/" "overtake/debug_markers", MarkerArray, queue_size=1
        )
        return True

    def initialise(self):
        """
        When is this called?
            The first time your behaviour is ticked and anytime the status is
            not RUNNING thereafter.
        What to do here?
            Any initialisation you need before putting your behaviour to work.
        """
        # Counter for detecting overtake situation
        self.counter_overtake = 0
        self.old_obstacle_distance = 200
        return True

    def update(self):
        """
        When is this called?
        Every time your behaviour is ticked.
        What to do here?
            - Triggering, checking, monitoring. Anything...but do not block!
            - Set a feedback message
            - return a py_trees.common.Status.[RUNNING, SUCCESS, FAILURE]

        Gets the current distance and speed to object in front.
        Increases a counter to overtake if there is a obstacle.
        :return: py_trees.common.Status.SUCCESS, if the counter crosses a
                 certain threshold.
                 py_trees.common.Status.FAILURE, if there is nothing
                 to overtake.
        """

<<<<<<< HEAD
        test_param = self.blackboard.get("test_param")
        rospy.logwarn(f"Test param: {test_param}")

        map: Optional[Map] = self.blackboard.get("map")

        if map is None:
=======
        map_data = self.blackboard.get("/paf/hero/mapping/init_data")

        if map_data is not None:
            map = Map.from_ros_msg(map_data)
        else:
>>>>>>> f5b27a79
            rospy.logerr("Map data not avilable in Overtake")
            return py_trees.common.Status.FAILURE

        # data preparation
        trajectory = self.blackboard.get("/paf/hero/trajectory")
        current_wp = self.blackboard.get("/paf/hero/current_wp")
        hero_pos = self.blackboard.get("/paf/hero/current_pos")
        hero_heading = self.blackboard.get("/paf/hero/current_heading")
        if (
            trajectory is not None
            and current_wp is not None
            and hero_pos is not None
            and hero_heading is not None
        ):
            tree = map.build_tree(FlagFilter(is_collider=True, is_hero=False))
            hero_transform = mapping_common.map.build_global_hero_transform(
                hero_pos.pose.position.x,
                hero_pos.pose.position.y,
                hero_heading.data,
            )
            hero_width = behavior_utils.get_hero_width(map)
            front_mask_size = 0.0
            trajectory_mask = mapping_common.mask.build_trajectory_shape(
                trajectory,
                hero_transform,
                start_dist_from_hero=front_mask_size,
                max_length=18.0,
                current_wp_idx=int(current_wp.data),
                max_wp_count=50,
                centered=True,
                width=hero_width,
            )
            if trajectory_mask is None:
                # We currently have no valid path to check for collisions.
                # -> cannot drive safely
                rospy.logerr("Overtake ahead: Unable to build collision mask!")
                return py_trees.common.Status.FAILURE
            collision_masks = [trajectory_mask]

            entity_result = tree.get_nearest_entity(
                trajectory_mask, map.hero().to_shapely(), 0.35
            )
        else:
            rospy.loginfo(
                f"Something is none in overtake ahead:"
                f"{trajectory is None} {current_wp is None},"
                f"{hero_pos is None} {hero_heading is None}"
            )
<<<<<<< HEAD
            return py_trees.common.Status.FAILURE

        if entity_result is not None:
            entity, distance = entity_result
            entity = entity.entity
            obstacle_distance = distance
            if entity.motion is not None:
                obstacle_speed = entity.motion.linear_motion.length()
            else:
                obstacle_speed = 0
            marker_arr = behavior_utils.get_marker_arr_in_front(
                entity, obstacle_distance, map.hero(), collision_masks
            )
            self.marker_publisher.publish(marker_arr)
        else:
            return py_trees.common.Status.FAILURE

=======
            return py_trees.common.Status.FAILURE

        if entity_result is not None:
            entity, distance = entity_result
            entity = entity.entity
            obstacle_distance = distance
            if entity.motion is not None:
                obstacle_speed = entity.motion.linear_motion.length()
            else:
                obstacle_speed = 0
            marker_arr = behavior_utils.get_marker_arr_in_front(
                entity, obstacle_distance, map.hero(), collision_masks
            )
            self.marker_publisher.publish(marker_arr)
        else:
            return py_trees.common.Status.FAILURE

>>>>>>> f5b27a79
        # filter out false positives due to trajectory inconsistency
        if (
            entity.transform.translation().y() < -3.0
            or entity.transform.translation().y() > 3.0
        ):
            return py_trees.common.Status.FAILURE

<<<<<<< HEAD
=======
        # generate visualization marker for obstacle
        ot_marker = entity.to_marker()
        ot_marker.color.r = 1.0
        ot_marker.color.g = 0
        ot_marker.color.b = 0
        ot_marker.header.frame_id = "hero"
        ot_marker.header.stamp = rospy.Time.now()
        ot_marker.lifetime = rospy.Duration(0.3)
        self.ot_marker_pub.publish(ot_marker)

>>>>>>> f5b27a79
        # increase counter when something is blocking the path
        if obstacle_speed < 2.5 and obstacle_distance < 15:
            self.counter_overtake += 1
            rospy.loginfo(f"Obstacle distance: {obstacle_distance}")
            rospy.loginfo("Overtake counter: " + str(self.counter_overtake))
            if self.counter_overtake > 4:
                self.ot_distance_pub.publish(obstacle_distance)
                return py_trees.common.Status.SUCCESS
            self.old_obstacle_distance = obstacle_distance
            return py_trees.common.Status.RUNNING
        else:
            return py_trees.common.Status.FAILURE

    def terminate(self, new_status):
        """
        When is this called?
        Whenever your behaviour switches to a non-running state.
            - SUCCESS || FAILURE : your behaviour's work cycle has finished
            - INVALID : a higher priority branch has interrupted, or shutting
            down
        writes a status message to the console when the behaviour terminates
        :param new_status: new state after this one is terminated
        """
        self.logger.debug(
            "  %s [Foo::terminate().terminate()][%s->%s]"
            % (self.name, self.status, new_status)
        )


class Approach(py_trees.behaviour.Behaviour):
    """
    This behaviour is executed when the ego vehicle is in close proximity of
    an object which needs to be overtaken and
    overtake_ahead is triggered.
    It then handles the procedure for overtaking.
    """

    def __init__(self, name):
        """
        Minimal one-time initialisation. Other one-time initialisation
        requirements should be met via the setup() method.
         :param name: name of the behaviour
        """
        super(Approach, self).__init__(name)
        rospy.loginfo("Init -> Overtake Behavior: Approach")

    def setup(self, timeout):
        """
        Delayed one-time initialisation that would otherwise interfere with
        offline rendering of this behaviour in a tree to dot graph or
        validation of the behaviour's configuration.

        This initializes the blackboard to be able to access data written to it
        by the ROS topics and the current behavior publisher.
        :param timeout: an initial timeout to see if the tree generation is
        successful
        :return: True, as the set up is successful.
        """
        self.curr_behavior_pub = rospy.Publisher(
            "/paf/hero/" "curr_behavior", String, queue_size=1
        )
        self.ot_distance_pub = rospy.Publisher(
            "/paf/hero/" "overtake_distance", Float32, queue_size=1
        )
        self.blackboard = py_trees.blackboard.Blackboard()
<<<<<<< HEAD
=======
        self.ot_marker_pub = rospy.Publisher(
            "/paf/hero/" "overtake_marker", Marker, queue_size=1
        )
>>>>>>> f5b27a79
        self.marker_publisher = rospy.Publisher(
            "/paf/hero/" "overtake/debug_markers", MarkerArray, queue_size=1
        )
        return True

    def initialise(self):
        """
        When is this called?
        The first time your behaviour is ticked and anytime the status is not
        RUNNING thereafter.
        What to do here?
            Any initialisation you need before putting your behaviour to work.

        This initializes the overtaking distance to a default value.
        """
        rospy.loginfo("Approaching Overtake")
        global OVERTAKE_FREE
        self.ot_distance = 30
        self.ot_counter = 0
        self.clear_distance = 35
        OVERTAKE_FREE = False

    def update(self):
        """
        When is this called?
        Every time your behaviour is ticked.
        What to do here?
            - Triggering, checking, monitoring. Anything...but do not block!
            - Set a feedback message
            - return a py_trees.common.Status.[RUNNING, SUCCESS, FAILURE]

        Gets the current distance to overtake, the current oncoming lane status and the
        distance to collsion object. Slows down until stopped
        or oncoming clear.
        :return: py_trees.common.Status.RUNNING, while driving towards the obstacle
                 py_trees.common.Status.SUCCESS, if stopped behind the blocking
                 object or oncoming is free.
                 py_trees.common.Status.FAILURE, if the overtake is aborted
        """
        global OVERTAKE_EXECUTING
        global OVERTAKE_FREE

        # Intermediate layer map integration
<<<<<<< HEAD
        map: Optional[Map] = self.blackboard.get("map")

        if map is None:
            rospy.logerr("Map data not avilable in Overtake")
=======
        map_data = self.blackboard.get("/paf/hero/mapping/init_data")
        if map_data is not None:
            map = Map.from_ros_msg(map_data)
        else:
            rospy.logerr("Map data not available in Overtake")
>>>>>>> f5b27a79
            return py_trees.common.Status.FAILURE

        # data preparation
        trajectory = self.blackboard.get("/paf/hero/trajectory")
        current_wp = self.blackboard.get("/paf/hero/current_wp")
        hero_pos = self.blackboard.get("/paf/hero/current_pos")
        hero_heading = self.blackboard.get("/paf/hero/current_heading")
        if (
            trajectory is not None
            and current_wp is not None
            and hero_pos is not None
            and hero_heading is not None
        ):
            tree = map.build_tree(FlagFilter(is_collider=True, is_hero=False))
            hero_transform = mapping_common.map.build_global_hero_transform(
                hero_pos.pose.position.x,
                hero_pos.pose.position.y,
                hero_heading.data,
            )
            hero_width = behavior_utils.get_hero_width(map)
            front_mask_size = 1.5
            trajectory_mask = mapping_common.mask.build_trajectory_shape(
                trajectory,
                hero_transform,
                start_dist_from_hero=front_mask_size,
                max_length=20.0,
                current_wp_idx=int(current_wp.data),
                max_wp_count=50,
                centered=True,
                width=hero_width,
            )
            if trajectory_mask is None:
                # We currently have no valid path to check for collisions.
                # -> cannot drive safely
                rospy.logerr("Overtake ahead: Unable to build collision mask!")
                return py_trees.common.Status.FAILURE

            front_rect = mapping_common.mask.project_plane(
                front_mask_size, size_y=hero_width
            )
            collision_masks = [front_rect, trajectory_mask]
            collision_mask = shapely.union_all(collision_masks)

            entity_result = tree.get_nearest_entity(
                collision_mask, map.hero().to_shapely(), 0.5
            )
        else:
            rospy.loginfo(
                f"Something is none in overtake ahead:"
                f"{trajectory is None} {current_wp is None},"
                f"{hero_pos is None} {hero_heading is None}"
            )
            return py_trees.common.Status.FAILURE

        if entity_result is not None:
            entity, distance = entity_result
            entity = entity.entity
            self.ot_distance = distance
            rospy.loginfo(f"Overtake distance: {self.ot_distance}")
            OVERTAKE_EXECUTING = self.ot_distance
            if entity.motion is not None:
                obstacle_speed = entity.motion.linear_motion.length()
                if obstacle_speed > 3.0:
                    rospy.loginfo("Overtake entity started moving, abort")
                    return py_trees.common.Status.FAILURE
            else:
                obstacle_speed = 0

            marker_arr = behavior_utils.get_marker_arr_in_front(
                entity, distance, map.hero(), collision_masks
            )
            self.marker_publisher.publish(marker_arr)
        else:
            return py_trees.common.Status.FAILURE

        # generate visualization marker for obstacle
        ot_marker = entity.to_marker()
        ot_marker.color.r = 1.0
        ot_marker.color.g = 0
        ot_marker.color.b = 0
        ot_marker.header.frame_id = "hero"
        ot_marker.header.stamp = rospy.Time.now()
        ot_marker.lifetime = rospy.Duration(0.3)
        self.ot_marker_pub.publish(ot_marker)

        # slow down before overtake if blocked
        if self.ot_distance < 15.0:
            rospy.loginfo(f"Overtake Approach Distance: {self.ot_distance}")
            ot_free = tree.is_lane_free(False, self.clear_distance, 15)
            rospy.loginfo(f"Overtake is free: {ot_free}")
            if ot_free:
                self.ot_counter += 1
                # using a counter to account for inconsistencies
                if self.ot_counter > 3:
                    rospy.loginfo("Overtake is free not slowing down!")
                    self.ot_distance_pub.publish(self.ot_distance)
                    self.curr_behavior_pub.publish(bs.ot_app_free.name)
                    # bool to skip Wait since oncoming is free
                    OVERTAKE_FREE = True
                    return py_trees.common.Status.SUCCESS
                else:
                    self.ot_distance_pub.publish(self.ot_distance)
                    self.curr_behavior_pub.publish(bs.ot_app_blocked.name)
                    return py_trees.common.Status.RUNNING
            else:
                self.ot_counter = 0
                self.ot_distance_pub.publish(self.ot_distance)
                rospy.loginfo("Overtake Approach: oncoming blocked slowing down")
                self.curr_behavior_pub.publish(bs.ot_app_blocked.name)
        # obstacle is not relevant anymore
        elif self.ot_distance > 20.0:
            return py_trees.common.Status.FAILURE

        if self.ot_distance > 15.0:
            # too far
            rospy.loginfo(
                f"Overtake Approach: still approaching obstacle, "
                f"distance: {self.ot_distance}"
            )
            return py_trees.common.Status.RUNNING
        elif self.ot_distance < TARGET_DISTANCE_TO_STOP_OVERTAKE:
            # stopping
            rospy.loginfo("Overtake Approach: stopping behind obstacle")
            self.ot_distance_pub.publish(self.ot_distance)
            self.curr_behavior_pub.publish(bs.ot_app_blocked.name)
            return py_trees.common.Status.SUCCESS
        else:
            # still approaching
            return py_trees.common.Status.RUNNING

    def terminate(self, new_status):
        """
        When is this called?
        Whenever your behaviour switches to a non-running state.
            - SUCCESS || FAILURE : your behaviour's work cycle has finished
            - INVALID : a higher priority branch has interrupted, or shutting
            down
        writes a status message to the console when the behaviour terminates
        :param new_status: new state after this one is terminated
        """
        self.logger.debug(
            "  %s [Foo::terminate().terminate()][%s->%s]"
            % (self.name, self.status, new_status)
        )


class Wait(py_trees.behaviour.Behaviour):
    """
    This behavior handles the waiting in front of object,
    which is blocking the road.
    The Ego vehicle is waiting to get a clear path for overtaking.
    """

    def __init__(self, name):
        """
        Minimal one-time initialisation. Other one-time initialisation
        requirements should be met via the setup() method.
         :param name: name of the behaviour
        """
        super(Wait, self).__init__(name)

    def setup(self, timeout):
        """
        Delayed one-time initialisation that would otherwise interfere with
        offline rendering of this behaviour in a tree to dot graph or
        validation of the behaviour's configuration.

        This initializes the blackboard to be able to access data written to it
        by the ROS topics and the current behavior publisher.
        :param timeout: an initial timeout to see if the tree generation is
        successful
        :return: True, as the set up is successful.
        """
        self.curr_behavior_pub = rospy.Publisher(
            "/paf/hero/" "curr_behavior", String, queue_size=1
        )
        self.ot_distance_pub = rospy.Publisher(
            "/paf/hero/" "overtake_distance", Float32, queue_size=1
        )
        self.marker_publisher = rospy.Publisher(
            "/paf/hero/" "overtake/debug_markers", MarkerArray, queue_size=1
        )
        self.blackboard = py_trees.blackboard.Blackboard()
        return True

    def initialise(self):
        """
        When is this called?
            The first time your behaviour is ticked and anytime the status is
            not RUNNING thereafter.
        What to do here?
            Any initialisation you need before putting your behaviour to work.
        This just prints a state status message.
        """
        rospy.loginfo("Waiting for Overtake")
        # slightly less distance since we have already stopped
        self.clear_distance = 35
        self.ot_counter = 0
        self.ot_gone = 0
        return True

    def update(self):
        """
        When is this called?
            Every time your behaviour is ticked.
        What to do here?
           - Triggering, checking, monitoring. Anything...but do not block!
           - Set a feedback message
           - return a py_trees.common.Status.[RUNNING, SUCCESS, FAILURE]

        Waits behind the road object until map function lane free check
        return True.

        :return: py_trees.common.Status.RUNNING, while is lane free returns False
                 py_trees.common.Status.SUCCESS, when lane free returns True
        """
        global OVERTAKE_FREE
        global OVERTAKE_EXECUTING
        if OVERTAKE_FREE:
            rospy.loginfo("Overtake is free!")
            self.curr_behavior_pub.publish(bs.ot_wait_free.name)
            return py_trees.common.Status.SUCCESS
<<<<<<< HEAD
        map: Optional[Map] = self.blackboard.get("map")

        if map is None:
            rospy.logerr("Map data not avilable in Overtake")
=======
        map_data = self.blackboard.get("/paf/hero/mapping/init_data")
        if map_data is not None:
            map = Map.from_ros_msg(map_data)
        else:
            rospy.logerr("Map data not available in Overtake")
>>>>>>> f5b27a79
            return py_trees.common.Status.FAILURE

        # data preparation
        trajectory = self.blackboard.get("/paf/hero/trajectory")
        current_wp = self.blackboard.get("/paf/hero/current_wp")
        hero_pos = self.blackboard.get("/paf/hero/current_pos")
        hero_heading = self.blackboard.get("/paf/hero/current_heading")
        if (
            trajectory is not None
            and current_wp is not None
            and hero_pos is not None
            and hero_heading is not None
        ):
            tree = map.build_tree(FlagFilter(is_collider=True, is_hero=False))
            hero_transform = mapping_common.map.build_global_hero_transform(
                hero_pos.pose.position.x,
                hero_pos.pose.position.y,
                hero_heading.data,
            )
            hero_width = behavior_utils.get_hero_width(map)
            front_mask_size = 1.0
            trajectory_mask = mapping_common.mask.build_trajectory_shape(
                trajectory,
                hero_transform,
                start_dist_from_hero=front_mask_size,
                max_length=20.0,
                current_wp_idx=int(current_wp.data),
                max_wp_count=50,
                centered=True,
                width=hero_width,
            )
            if trajectory_mask is None:
                # We currently have no valid path to check for collisions.
                # -> cannot drive safely
                rospy.logerr("Overtake ahead: Unable to build collision mask!")
                return py_trees.common.Status.FAILURE

            front_rect = mapping_common.mask.project_plane(
                front_mask_size, size_y=hero_width
            )
            collision_masks = [front_rect, trajectory_mask]
            collision_mask = shapely.union_all(collision_masks)

            entity_result = tree.get_nearest_entity(
                collision_mask, map.hero().to_shapely(), 0.5
            )
        else:
            rospy.loginfo(
                f"Something is none in overtake ahead:"
                f"{trajectory is None} {current_wp is None},"
                f"{hero_pos is None} {hero_heading is None}"
            )
            return py_trees.common.Status.FAILURE

        if entity_result is not None:
            self.ot_gone = 0
            entity, distance = entity_result
            entity = entity.entity
            OVERTAKE_EXECUTING = distance
            if entity.motion is not None:
                obstacle_speed = entity.motion.linear_motion.length()
                rospy.loginfo(f"Obstacle speed: {obstacle_speed}")
                if obstacle_speed > 3.0:
                    rospy.loginfo("Overtake entity started moving, abort")
                    return py_trees.common.Status.FAILURE
            else:
                obstacle_speed = 0
            marker_arr = behavior_utils.get_marker_arr_in_front(
                entity, distance, map.hero(), collision_masks
            )
            self.marker_publisher.publish(marker_arr)
        else:
            # using a counter to account for data inconsistencies
            self.ot_gone += 1
            if self.ot_gone > 3:
                rospy.loginfo("Overtake osbtacle is gone, abort")
                return py_trees.common.Status.FAILURE
            return py_trees.common.Status.RUNNING
        # bicycle handling
        if obstacle_speed > 1.7 and obstacle_speed < 2.4:
            ot_free = tree.is_lane_free(False, 15.0, -4.0)
        else:
            ot_free = tree.is_lane_free(False, self.clear_distance, 15.0)
        if ot_free:
            self.ot_counter += 1
            if self.ot_counter > 3:
                rospy.loginfo("Overtake is free!")
                self.curr_behavior_pub.publish(bs.ot_wait_free.name)
                return py_trees.common.Status.SUCCESS
            else:
                self.curr_behavior_pub.publish(bs.ot_wait_stopped.name)
                return py_trees.common.Status.RUNNING
        else:
            rospy.loginfo("Overtake still blocked")
            self.curr_behavior_pub.publish(bs.ot_wait_stopped.name)
            self.ot_counter = 0
            return py_trees.common.Status.RUNNING

    def terminate(self, new_status):
        """
        When is this called?
            Whenever your behaviour switches to a non-running state.
           - SUCCESS || FAILURE : your behaviour's work cycle has finished
           - INVALID : a higher priority branch has interrupted, or shutting
           down
        writes a status message to the console when the behaviour terminates
        :param new_status: new state after this one is terminated
        """
        self.logger.debug(
            "  %s [Foo::terminate().terminate()][%s->%s]"
            % (self.name, self.status, new_status)
        )


class Enter(py_trees.behaviour.Behaviour):
    """
    This behavior handles the switching to a new lane in the
    overtaking procedure.
    """

    def __init__(self, name):
        """
        Minimal one-time initialisation. Other one-time initialisation
        requirements should be met via the setup() method.
        :param name: name of the behaviour
        """
        super(Enter, self).__init__(name)

    def setup(self, timeout):
        """
        Delayed one-time initialisation that would otherwise interfere with
        offline rendering of this behaviour in a tree to dot graph or
        validation of the behaviour's configuration.

        This initializes the blackboard to be able to access data written to it
        by the ROS topics and the current behavior publisher.
        :param timeout: an initial timeout to see if the tree generation is
        successful
        :return: True, as the set up is successful.
        """
        self.curr_behavior_pub = rospy.Publisher(
            "/paf/hero/" "curr_behavior", String, queue_size=1
        )
        self.blackboard = py_trees.blackboard.Blackboard()
        return True

    def initialise(self):
        """
        When is this called?
            The first time your behaviour is ticked and anytime the status is
            not RUNNING thereafter.
        What to do here?
            Any initialisation you need before putting your behaviour to work.

        This prints a state status message and publishes the behavior to
        trigger the replanning
        """
        rospy.loginfo("Enter Overtake")
        self.curr_behavior_pub.publish(bs.ot_enter_init.name)

    def update(self):
        """
        When is this called?
            Every time your behaviour is ticked.
        What to do here?
           - Triggering, checking, monitoring. Anything...but do not block!
           - Set a feedback message
           - return a py_trees.common.Status.[RUNNING, SUCCESS, FAILURE]

        Waits for motion_planner to finish the new trajectory.
        :return: py_trees.common.Status.RUNNING,
                 py_trees.common.Status.SUCCESS,
                 py_trees.common.Status.FAILURE,
        """
        status = self.blackboard.get("/paf/hero/overtake_success")
        if status is not None:
            if status.data == 1:
                rospy.loginfo("Overtake Enter: Trajectory planned")
                return py_trees.common.Status.SUCCESS
            elif status.data == 0:
                self.curr_behavior_pub.publish(bs.ot_enter_slow.name)
                rospy.loginfo("Overtake Enter: Slowing down")
                return py_trees.common.Status.RUNNING
            else:
                rospy.loginfo("Overtake Enter: Abort")
                return py_trees.common.Status.FAILURE
        else:
            rospy.loginfo("Overtake Enter: Waiting for status update")
            return py_trees.common.Status.RUNNING

    def terminate(self, new_status):
        """
        When is this called?
           Whenever your behaviour switches to a non-running state.
          - SUCCESS || FAILURE : your behaviour's work cycle has finished
          - INVALID : a higher priority branch has interrupted, or shutting
          down
        writes a status message to the console when the behaviour terminates
        :param new_status: new state after this one is terminated
        """
        self.logger.debug(
            "  %s [Foo::terminate().terminate()][%s->%s]"
            % (self.name, self.status, new_status)
        )


class Leave(py_trees.behaviour.Behaviour):
    """
    This behaviour defines the leaf of this subtree, if this behavior is
    reached, the vehicle peformed the overtake.
    """

    def __init__(self, name):
        """
        Minimal one-time initialisation. Other one-time initialisation
        requirements should be met via the setup() method.
        :param name: name of the behaviour
        """
        super(Leave, self).__init__(name)

    def setup(self, timeout):
        """
        Delayed one-time initialisation that would otherwise interfere with
        offline rendering of this behaviour in a tree to dot graph or
        validation of the behaviour's configuration.

        This initializes the blackboard to be able to access data written to it
        by the ROS topics and the current behavior publisher.
        :param timeout: an initial timeout to see if the tree generation is
        successful
        :return: True, as the set up is successful.
        """
        self.curr_behavior_pub = rospy.Publisher(
            "/paf/hero/" "curr_behavior", String, queue_size=1
        )
        self.blackboard = py_trees.blackboard.Blackboard()
        return True

    def initialise(self):
        """
        When is this called?
            The first time your behaviour is ticked and anytime the status is
            not RUNNING thereafter.
        What to do here?
            Any initialisation you need before putting your behaviour to work.
        This prints a state status message and publishes the behavior
        """
        self.curr_behavior_pub.publish(bs.ot_leave.name)
        data = self.blackboard.get("/paf/hero/current_pos")
        self.first_pos = np.array([data.pose.position.x, data.pose.position.y])
        rospy.loginfo(f"Init Leave Overtake: {self.first_pos}")
        return True

    def update(self):
        """
        When is this called?
            Every time your behaviour is ticked.
        What to do here?
           - Triggering, checking, monitoring. Anything...but do not block!
           - Set a feedback message
           - return a py_trees.common.Status.[RUNNING, SUCCESS, FAILURE]
        Abort this subtree, if overtake distance is big enough
        :return: py_trees.common.Status.FAILURE, to exit this subtree
        """
        global OVERTAKE_EXECUTING
        data = self.blackboard.get("/paf/hero/current_pos")
        self.current_pos = np.array([data.pose.position.x, data.pose.position.y])
        distance = np.linalg.norm(self.first_pos - self.current_pos)
        if distance > OVERTAKE_EXECUTING + NUM_WAYPOINTS:
            rospy.loginfo(f"Overtake executed: {self.current_pos}")
            return py_trees.common.Status.FAILURE
        else:
            return py_trees.common.Status.RUNNING

    def terminate(self, new_status):
        """
        When is this called?
           Whenever your behaviour switches to a non-running state.
          - SUCCESS || FAILURE : your behaviour's work cycle has finished
          - INVALID : a higher priority branch has interrupted, or shutting
          down
        writes a status message to the console when the behaviour terminates
        :param new_status: new state after this one is terminated
        """
        self.logger.debug(
            "  %s [Foo::terminate().terminate()][%s->%s]"
            % (self.name, self.status, new_status)
        )<|MERGE_RESOLUTION|>--- conflicted
+++ resolved
@@ -1,20 +1,10 @@
 import py_trees
-<<<<<<< HEAD
 from typing import Optional
-=======
-import sys
-import os
->>>>>>> f5b27a79
 from std_msgs.msg import String, Float32
 
 import rospy
 import numpy as np
 
-<<<<<<< HEAD
-
-=======
-from behaviors import behavior_speed as bs
->>>>>>> f5b27a79
 import mapping_common.map
 import mapping_common.mask
 import mapping_common.entity
@@ -22,7 +12,6 @@
 import shapely
 from mapping_common.entity import FlagFilter
 from visualization_msgs.msg import Marker, MarkerArray
-<<<<<<< HEAD
 
 from . import behavior_utils
 from . import behavior_speed as bs
@@ -31,16 +20,6 @@
     NUM_WAYPOINTS,
     TARGET_DISTANCE_TO_STOP_OVERTAKE,
 )
-=======
-from behaviors import behavior_utils
-
-sys.path.append(os.path.abspath(sys.path[0] + "/.."))
-# from behavior_utils import get_hero_width, get_marker_arr_in_front
-from local_planner.utils import (  # type: ignore # noqa: E402
-    NUM_WAYPOINTS,
-    TARGET_DISTANCE_TO_STOP_OVERTAKE,
-)  # type: ignore # noqa: E402
->>>>>>> f5b27a79
 
 """
 Source: https://github.com/ll7/psaf2
@@ -84,12 +63,6 @@
         self.ot_distance_pub = rospy.Publisher(
             "/paf/hero/" "overtake_distance", Float32, queue_size=1
         )
-<<<<<<< HEAD
-=======
-        self.ot_marker_pub = rospy.Publisher(
-            "/paf/hero/" "overtake_marker", Marker, queue_size=1
-        )
->>>>>>> f5b27a79
         self.marker_publisher = rospy.Publisher(
             "/paf/hero/" "overtake/debug_markers", MarkerArray, queue_size=1
         )
@@ -125,20 +98,12 @@
                  to overtake.
         """
 
-<<<<<<< HEAD
         test_param = self.blackboard.get("test_param")
         rospy.logwarn(f"Test param: {test_param}")
 
         map: Optional[Map] = self.blackboard.get("map")
 
         if map is None:
-=======
-        map_data = self.blackboard.get("/paf/hero/mapping/init_data")
-
-        if map_data is not None:
-            map = Map.from_ros_msg(map_data)
-        else:
->>>>>>> f5b27a79
             rospy.logerr("Map data not avilable in Overtake")
             return py_trees.common.Status.FAILURE
 
@@ -187,7 +152,6 @@
                 f"{trajectory is None} {current_wp is None},"
                 f"{hero_pos is None} {hero_heading is None}"
             )
-<<<<<<< HEAD
             return py_trees.common.Status.FAILURE
 
         if entity_result is not None:
@@ -205,25 +169,6 @@
         else:
             return py_trees.common.Status.FAILURE
 
-=======
-            return py_trees.common.Status.FAILURE
-
-        if entity_result is not None:
-            entity, distance = entity_result
-            entity = entity.entity
-            obstacle_distance = distance
-            if entity.motion is not None:
-                obstacle_speed = entity.motion.linear_motion.length()
-            else:
-                obstacle_speed = 0
-            marker_arr = behavior_utils.get_marker_arr_in_front(
-                entity, obstacle_distance, map.hero(), collision_masks
-            )
-            self.marker_publisher.publish(marker_arr)
-        else:
-            return py_trees.common.Status.FAILURE
-
->>>>>>> f5b27a79
         # filter out false positives due to trajectory inconsistency
         if (
             entity.transform.translation().y() < -3.0
@@ -231,19 +176,6 @@
         ):
             return py_trees.common.Status.FAILURE
 
-<<<<<<< HEAD
-=======
-        # generate visualization marker for obstacle
-        ot_marker = entity.to_marker()
-        ot_marker.color.r = 1.0
-        ot_marker.color.g = 0
-        ot_marker.color.b = 0
-        ot_marker.header.frame_id = "hero"
-        ot_marker.header.stamp = rospy.Time.now()
-        ot_marker.lifetime = rospy.Duration(0.3)
-        self.ot_marker_pub.publish(ot_marker)
-
->>>>>>> f5b27a79
         # increase counter when something is blocking the path
         if obstacle_speed < 2.5 and obstacle_distance < 15:
             self.counter_overtake += 1
@@ -309,12 +241,6 @@
             "/paf/hero/" "overtake_distance", Float32, queue_size=1
         )
         self.blackboard = py_trees.blackboard.Blackboard()
-<<<<<<< HEAD
-=======
-        self.ot_marker_pub = rospy.Publisher(
-            "/paf/hero/" "overtake_marker", Marker, queue_size=1
-        )
->>>>>>> f5b27a79
         self.marker_publisher = rospy.Publisher(
             "/paf/hero/" "overtake/debug_markers", MarkerArray, queue_size=1
         )
@@ -358,18 +284,10 @@
         global OVERTAKE_FREE
 
         # Intermediate layer map integration
-<<<<<<< HEAD
         map: Optional[Map] = self.blackboard.get("map")
 
         if map is None:
             rospy.logerr("Map data not avilable in Overtake")
-=======
-        map_data = self.blackboard.get("/paf/hero/mapping/init_data")
-        if map_data is not None:
-            map = Map.from_ros_msg(map_data)
-        else:
-            rospy.logerr("Map data not available in Overtake")
->>>>>>> f5b27a79
             return py_trees.common.Status.FAILURE
 
         # data preparation
@@ -444,16 +362,6 @@
             self.marker_publisher.publish(marker_arr)
         else:
             return py_trees.common.Status.FAILURE
-
-        # generate visualization marker for obstacle
-        ot_marker = entity.to_marker()
-        ot_marker.color.r = 1.0
-        ot_marker.color.g = 0
-        ot_marker.color.b = 0
-        ot_marker.header.frame_id = "hero"
-        ot_marker.header.stamp = rospy.Time.now()
-        ot_marker.lifetime = rospy.Duration(0.3)
-        self.ot_marker_pub.publish(ot_marker)
 
         # slow down before overtake if blocked
         if self.ot_distance < 15.0:
@@ -592,18 +500,10 @@
             rospy.loginfo("Overtake is free!")
             self.curr_behavior_pub.publish(bs.ot_wait_free.name)
             return py_trees.common.Status.SUCCESS
-<<<<<<< HEAD
         map: Optional[Map] = self.blackboard.get("map")
 
         if map is None:
             rospy.logerr("Map data not avilable in Overtake")
-=======
-        map_data = self.blackboard.get("/paf/hero/mapping/init_data")
-        if map_data is not None:
-            map = Map.from_ros_msg(map_data)
-        else:
-            rospy.logerr("Map data not available in Overtake")
->>>>>>> f5b27a79
             return py_trees.common.Status.FAILURE
 
         # data preparation
