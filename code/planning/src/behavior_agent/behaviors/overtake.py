--- conflicted
+++ resolved
@@ -368,8 +368,7 @@
                         f"Overtake free count: {self.ot_counter}",
                     )
             else:
-                if ot_free is LaneFreeState.BLOCKED:
-                    self.ot_counter = 0
+                self.ot_counter = 0
                 add_debug_entry(
                     self.name, "Overtake Approach: oncoming blocked slowing down"
                 )
@@ -421,16 +420,13 @@
         self.clear_distance = 50
         self.ot_counter = 0
         self.ot_gone = 0
-<<<<<<< HEAD
-=======
         self.last_obstacle_speed = 0
         return True
->>>>>>> 2ea83eb0
 
     def update(self):
         """
         Waits behind the road object until map function lane free check
-        returns True.
+        return True.
 
         :return: py_trees.common.Status.RUNNING, while is lane free returns False
                  py_trees.common.Status.SUCCESS, when lane free returns True
@@ -491,7 +487,7 @@
         #    unset_space_stop_mark(self.stop_proxy)
         # self.last_obstacle_speed = obstacle_speed
 
-        self.curr_behavior_pub.publish(bs.ot_wait.name)
+        self.curr_behavior_pub.publish(bs.ot_wait_free.name)
         ot_free, ot_mask = tree.is_lane_free(
             right_lane=False,
             lane_length=self.clear_distance,
@@ -515,8 +511,7 @@
                     self.name, Status.RUNNING, f"Overtake free count: {self.ot_counter}"
                 )
         else:
-            if ot_free is LaneFreeState.BLOCKED:
-                self.ot_counter = 0
+            self.ot_counter = 0
             return debug_status(self.name, Status.RUNNING, "Overtake blocked")
 
     def terminate(self, new_status):
@@ -608,6 +603,7 @@
 
     def initialise(self):
         self.curr_behavior_pub.publish(bs.ot_leave.name)
+        return True
 
     def update(self):
         """
