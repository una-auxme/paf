import py_trees
import sys
import os
from std_msgs.msg import String, Float32, Bool

import rospy
import numpy as np

from behaviors import behavior_speed as bs
import mapping_common.map
import mapping_common.mask
import mapping_common.entity
from mapping_common.map import Map
import shapely
from mapping_common.entity import FlagFilter, Car
from visualization_msgs.msg import Marker, MarkerArray
from behaviors import behavior_utils

sys.path.append(os.path.abspath(sys.path[0] + "/.."))
# from behavior_utils import get_hero_width, get_marker_arr_in_front
from local_planner.utils import (  # type: ignore # noqa: E402
    NUM_WAYPOINTS,
    TARGET_DISTANCE_TO_STOP_OVERTAKE,
)  # type: ignore # noqa: E402

"""
Source: https://github.com/ll7/psaf2
"""


# Variable to determine the distance to overtake the object
OVERTAKE_EXECUTING = 0
OVERTAKE_FREE = False


class Ahead(py_trees.behaviour.Behaviour):
    """
    This behaviour checks whether an object that needs to be overtaken is
    ahead
    """

    def __init__(self, name):
        """
        Minimal one-time initialisation. A good rule of thumb is to only
        include the initialisation relevant for being able to insert this
        behaviour in a tree for offline rendering to dot graphs.

         :param name: name of the behaviour
        """
        super(Ahead, self).__init__(name)

    def setup(self, timeout):
        """
        Delayed one-time initialisation that would otherwise interfere with
        offline rendering of this behaviour in a tree to dot graph or
        validation of the behaviour's configuration.

        This initializes the blackboard to be able to access data written to it
        by the ROS topics.
        :param timeout: an initial timeout to see if the tree generation is
        successful
        :return: True, as the set up is successful.
        """
        self.blackboard = py_trees.blackboard.Blackboard()
        self.ot_distance_pub = rospy.Publisher(
            "/paf/hero/" "overtake_distance", Float32, queue_size=1
        )
        self.ot_marker_pub = rospy.Publisher(
            "/paf/hero/" "overtake_marker", Marker, queue_size=1
        )
        self.marker_publisher = rospy.Publisher(
            "/paf/hero/" "overtake/debug_markers", MarkerArray, queue_size=1
        )
        return True

    def initialise(self):
        """
        When is this called?
            The first time your behaviour is ticked and anytime the status is
            not RUNNING thereafter.
        What to do here?
            Any initialisation you need before putting your behaviour to work.
        """
        # Counter for detecting overtake situation
        self.counter_overtake = 0
        self.old_obstacle_distance = 200
        return True

    def update(self):
        """
        When is this called?
        Every time your behaviour is ticked.
        What to do here?
            - Triggering, checking, monitoring. Anything...but do not block!
            - Set a feedback message
            - return a py_trees.common.Status.[RUNNING, SUCCESS, FAILURE]

        Gets the current distance and speed to object in front.
        Increases a counter to overtake if there is a obstacle.
        :return: py_trees.common.Status.SUCCESS, if the counter crosses a
                 certain threshold.
                 py_trees.common.Status.FAILURE, if there is nothing
                 to overtake.
        """

        map_data = self.blackboard.get("/paf/hero/mapping/init_data")

        if map_data is not None:
            map = Map.from_ros_msg(map_data)
        else:
            rospy.logerr("Map data not avilable in Overtake")
            return py_trees.common.Status.FAILURE

        # data preparation
        trajectory = self.blackboard.get("/paf/hero/trajectory")
        current_wp = self.blackboard.get("/paf/hero/current_wp")
        hero_pos = self.blackboard.get("/paf/hero/current_pos")
        hero_heading = self.blackboard.get("/paf/hero/current_heading")
        if (
            trajectory is not None
            and current_wp is not None
            and hero_pos is not None
            and hero_heading is not None
        ):
            tree = map.build_tree(FlagFilter(is_collider=True, is_hero=False))
            hero_transform = mapping_common.map.build_global_hero_transform(
                hero_pos.pose.position.x,
                hero_pos.pose.position.y,
                hero_heading.data,
            )
            hero_width = behavior_utils.get_hero_width(map)
            front_mask_size = 0.0
            trajectory_mask = mapping_common.mask.build_trajectory_shape(
                trajectory,
                hero_transform,
                start_dist_from_hero=front_mask_size,
                max_length=18.0,
                current_wp_idx=int(current_wp.data),
                max_wp_count=50,
                centered=True,
                width=hero_width,
            )
            if trajectory_mask is None:
                # We currently have no valid path to check for collisions.
                # -> cannot drive safely
                rospy.logerr("Overtake ahead: Unable to build collision mask!")
                return py_trees.common.Status.FAILURE
            collision_masks = [trajectory_mask]

            entity_result = tree.get_nearest_entity(
                trajectory_mask, map.hero().to_shapely(), 0.35
            )
        else:
            rospy.loginfo(
                f"Something is none in overtake ahead:"
                f"{trajectory is None} {current_wp is None},"
                f"{hero_pos is None} {hero_heading is None}"
            )
            return py_trees.common.Status.FAILURE

        if entity_result is not None:
            entity, distance = entity_result
            entity = entity.entity
            obstacle_distance = distance
            if entity.motion is not None:
                obstacle_speed = entity.motion.linear_motion.length()
            else:
                obstacle_speed = 0
            marker_arr = behavior_utils.get_marker_arr_in_front(
                entity, obstacle_distance, map.hero(), collision_masks
            )
            self.marker_publisher.publish(marker_arr)
        else:
            return py_trees.common.Status.FAILURE

        # filter out false positives due to trajectory inconsistency
        if (
            entity.transform.translation().y() < -3.0
            or entity.transform.translation().y() > 3.0
        ):
            return py_trees.common.Status.FAILURE

        # generate visualization marker for obstacle
        ot_marker = entity.to_marker()
        ot_marker.color.r = 1.0
        ot_marker.color.g = 0
        ot_marker.color.b = 0
        ot_marker.header.frame_id = "hero"
        ot_marker.header.stamp = rospy.Time.now()
        ot_marker.lifetime = rospy.Duration(0.3)
        self.ot_marker_pub.publish(ot_marker)

        # increase counter when something is blocking the path
        if (
            (
                obstacle_speed > 1.7
                and obstacle_speed < 2.5
                and not isinstance(entity, Car)
            )
            or (obstacle_speed < 1.0)
        ) and obstacle_distance < 15:
            self.counter_overtake += 1
            rospy.loginfo(f"Obstacle distance: {obstacle_distance}")
            rospy.loginfo("Overtake counter: " + str(self.counter_overtake))
            if self.counter_overtake > 4:
                self.ot_distance_pub.publish(obstacle_distance)
                return py_trees.common.Status.SUCCESS
            self.old_obstacle_distance = obstacle_distance
            return py_trees.common.Status.RUNNING
        else:
            return py_trees.common.Status.FAILURE

    def terminate(self, new_status):
        """
        When is this called?
        Whenever your behaviour switches to a non-running state.
            - SUCCESS || FAILURE : your behaviour's work cycle has finished
            - INVALID : a higher priority branch has interrupted, or shutting
            down
        writes a status message to the console when the behaviour terminates
        :param new_status: new state after this one is terminated
        """
        self.logger.debug(
            "  %s [Foo::terminate().terminate()][%s->%s]"
            % (self.name, self.status, new_status)
        )


class Approach(py_trees.behaviour.Behaviour):
    """
    This behaviour is executed when the ego vehicle is in close proximity of
    an object which needs to be overtaken and
    overtake_ahead is triggered.
    It then handles the procedure for overtaking.
    """

    def __init__(self, name):
        """
        Minimal one-time initialisation. Other one-time initialisation
        requirements should be met via the setup() method.
         :param name: name of the behaviour
        """
        super(Approach, self).__init__(name)
        rospy.loginfo("Init -> Overtake Behavior: Approach")

    def setup(self, timeout):
        """
        Delayed one-time initialisation that would otherwise interfere with
        offline rendering of this behaviour in a tree to dot graph or
        validation of the behaviour's configuration.

        This initializes the blackboard to be able to access data written to it
        by the ROS topics and the current behavior publisher.
        :param timeout: an initial timeout to see if the tree generation is
        successful
        :return: True, as the set up is successful.
        """
        self.curr_behavior_pub = rospy.Publisher(
            "/paf/hero/" "curr_behavior", String, queue_size=1
        )
        self.ot_distance_pub = rospy.Publisher(
            "/paf/hero/" "overtake_distance", Float32, queue_size=1
        )
        self.blackboard = py_trees.blackboard.Blackboard()
        self.ot_marker_pub = rospy.Publisher(
            "/paf/hero/" "overtake_marker", Marker, queue_size=1
        )
        self.marker_publisher = rospy.Publisher(
            "/paf/hero/" "overtake/debug_markers", MarkerArray, queue_size=1
        )
        self.ot_bicycle_pub = rospy.Publisher(
            "/paf/hero/" "ot_bicycle", Bool, queue_size=1
        )
        return True

    def initialise(self):
        """
        When is this called?
        The first time your behaviour is ticked and anytime the status is not
        RUNNING thereafter.
        What to do here?
            Any initialisation you need before putting your behaviour to work.

        This initializes the overtaking distance to a default value.
        """
        rospy.loginfo("Approaching Overtake")
        global OVERTAKE_FREE
        self.ot_distance = 30
        self.ot_counter = 0
        self.clear_distance = 35
        OVERTAKE_FREE = False

    def update(self):
        """
        When is this called?
        Every time your behaviour is ticked.
        What to do here?
            - Triggering, checking, monitoring. Anything...but do not block!
            - Set a feedback message
            - return a py_trees.common.Status.[RUNNING, SUCCESS, FAILURE]

        Gets the current distance to overtake, the current oncoming lane status and the
        distance to collsion object. Slows down until stopped
        or oncoming clear.
        :return: py_trees.common.Status.RUNNING, while driving towards the obstacle
                 py_trees.common.Status.SUCCESS, if stopped behind the blocking
                 object or oncoming is free.
                 py_trees.common.Status.FAILURE, if the overtake is aborted
        """
        global OVERTAKE_EXECUTING
        global OVERTAKE_FREE

        # Intermediate layer map integration
        map_data = self.blackboard.get("/paf/hero/mapping/init_data")
        if map_data is not None:
            map = Map.from_ros_msg(map_data)
        else:
            rospy.logerr("Map data not available in Overtake")
            return py_trees.common.Status.FAILURE

        # data preparation
        trajectory = self.blackboard.get("/paf/hero/trajectory")
        current_wp = self.blackboard.get("/paf/hero/current_wp")
        hero_pos = self.blackboard.get("/paf/hero/current_pos")
        hero_heading = self.blackboard.get("/paf/hero/current_heading")
        if (
            trajectory is not None
            and current_wp is not None
            and hero_pos is not None
            and hero_heading is not None
        ):
            tree = map.build_tree(FlagFilter(is_collider=True, is_hero=False))
            hero_transform = mapping_common.map.build_global_hero_transform(
                hero_pos.pose.position.x,
                hero_pos.pose.position.y,
                hero_heading.data,
            )
            hero_width = behavior_utils.get_hero_width(map)
            front_mask_size = 1.5
            trajectory_mask = mapping_common.mask.build_trajectory_shape(
                trajectory,
                hero_transform,
                start_dist_from_hero=front_mask_size,
                max_length=20.0,
                current_wp_idx=int(current_wp.data),
                max_wp_count=50,
                centered=True,
                width=hero_width,
            )
            if trajectory_mask is None:
                # We currently have no valid path to check for collisions.
                # -> cannot drive safely
                rospy.logerr("Overtake ahead: Unable to build collision mask!")
                return py_trees.common.Status.FAILURE

            front_rect = mapping_common.mask.project_plane(
                front_mask_size, size_y=hero_width
            )
            collision_masks = [front_rect, trajectory_mask]
            collision_mask = shapely.union_all(collision_masks)

            entity_result = tree.get_nearest_entity(
                collision_mask, map.hero().to_shapely(), 0.5
            )
        else:
            rospy.loginfo(
                f"Something is none in overtake ahead:"
                f"{trajectory is None} {current_wp is None},"
                f"{hero_pos is None} {hero_heading is None}"
            )
            return py_trees.common.Status.FAILURE

        if entity_result is not None:
            entity, distance = entity_result
            entity = entity.entity
            self.ot_distance = distance
            rospy.loginfo(f"Overtake distance: {self.ot_distance}")
            OVERTAKE_EXECUTING = self.ot_distance
            if entity.motion is not None:
                obstacle_speed = entity.motion.linear_motion.length()
                if obstacle_speed > 2.7:
                    rospy.loginfo("Overtake entity started moving, abort")
                    return py_trees.common.Status.FAILURE
            else:
                obstacle_speed = 0

            marker_arr = behavior_utils.get_marker_arr_in_front(
                entity, distance, map.hero(), collision_masks
            )
            self.marker_publisher.publish(marker_arr)
        else:
            return py_trees.common.Status.FAILURE
        # generate visualization marker for obstacle
        ot_marker = entity.to_marker()
        ot_marker.color.r = 1.0
        ot_marker.color.g = 0
        ot_marker.color.b = 0
        ot_marker.header.frame_id = "hero"
        ot_marker.header.stamp = rospy.Time.now()
        ot_marker.lifetime = rospy.Duration(0.3)
        self.ot_marker_pub.publish(ot_marker)

        # slow down before overtake if blocked
        if self.ot_distance < 15.0:
            rospy.loginfo(f"Overtake Approach Distance: {self.ot_distance}")
<<<<<<< HEAD
            ot_free = tree.is_lane_free(
                False, self.clear_distance, 15, check_method="lanemarking"
            )
=======
            # bicycle handling
            if (
                obstacle_speed > 1.7
                and obstacle_speed < 2.5
                and not isinstance(entity, Car)
            ):
                self.ot_bicycle_pub.publish(True)
                ot_free = tree.is_lane_free(False, 12.0, -6.0)
            else:
                self.ot_bicycle_pub.publish(False)
                ot_free = tree.is_lane_free(False, self.clear_distance, 15.0)
>>>>>>> 46bb6854
            rospy.loginfo(f"Overtake is free: {ot_free}")
            if ot_free == 1:
                self.ot_counter += 1
                # using a counter to account for inconsistencies
                if self.ot_counter > 3:
                    rospy.loginfo("Overtake is free not slowing down!")
                    self.ot_distance_pub.publish(self.ot_distance)
                    self.curr_behavior_pub.publish(bs.ot_app_free.name)
                    # bool to skip Wait since oncoming is free
                    OVERTAKE_FREE = True
                    return py_trees.common.Status.SUCCESS
                else:
                    self.ot_distance_pub.publish(self.ot_distance)
                    self.curr_behavior_pub.publish(bs.ot_app_blocked.name)
                    return py_trees.common.Status.RUNNING
            else:
                self.ot_counter = 0
                self.ot_distance_pub.publish(self.ot_distance)
                rospy.loginfo("Overtake Approach: oncoming blocked slowing down")
                self.curr_behavior_pub.publish(bs.ot_app_blocked.name)
        # obstacle is not relevant anymore
        elif self.ot_distance > 20.0:
            return py_trees.common.Status.FAILURE

        if self.ot_distance > 15.0:
            # too far
            rospy.loginfo(
                f"Overtake Approach: still approaching obstacle, "
                f"distance: {self.ot_distance}"
            )
            return py_trees.common.Status.RUNNING
        elif self.ot_distance < TARGET_DISTANCE_TO_STOP_OVERTAKE:
            # stopping
            rospy.loginfo("Overtake Approach: stopping behind obstacle")
            self.ot_distance_pub.publish(self.ot_distance)
            self.curr_behavior_pub.publish(bs.ot_app_blocked.name)
            return py_trees.common.Status.SUCCESS
        else:
            # still approaching
            return py_trees.common.Status.RUNNING

    def terminate(self, new_status):
        """
        When is this called?
        Whenever your behaviour switches to a non-running state.
            - SUCCESS || FAILURE : your behaviour's work cycle has finished
            - INVALID : a higher priority branch has interrupted, or shutting
            down
        writes a status message to the console when the behaviour terminates
        :param new_status: new state after this one is terminated
        """
        self.logger.debug(
            "  %s [Foo::terminate().terminate()][%s->%s]"
            % (self.name, self.status, new_status)
        )


class Wait(py_trees.behaviour.Behaviour):
    """
    This behavior handles the waiting in front of object,
    which is blocking the road.
    The Ego vehicle is waiting to get a clear path for overtaking.
    """

    def __init__(self, name):
        """
        Minimal one-time initialisation. Other one-time initialisation
        requirements should be met via the setup() method.
         :param name: name of the behaviour
        """
        super(Wait, self).__init__(name)

    def setup(self, timeout):
        """
        Delayed one-time initialisation that would otherwise interfere with
        offline rendering of this behaviour in a tree to dot graph or
        validation of the behaviour's configuration.

        This initializes the blackboard to be able to access data written to it
        by the ROS topics and the current behavior publisher.
        :param timeout: an initial timeout to see if the tree generation is
        successful
        :return: True, as the set up is successful.
        """
        self.curr_behavior_pub = rospy.Publisher(
            "/paf/hero/" "curr_behavior", String, queue_size=1
        )
        self.ot_distance_pub = rospy.Publisher(
            "/paf/hero/" "overtake_distance", Float32, queue_size=1
        )
        self.marker_publisher = rospy.Publisher(
            "/paf/hero/" "overtake/debug_markers", MarkerArray, queue_size=1
        )
        self.ot_bicycle_pub = rospy.Publisher(
            "/paf/hero/" "ot_bicycle", Bool, queue_size=1
        )
        self.blackboard = py_trees.blackboard.Blackboard()
        return True

    def initialise(self):
        """
        When is this called?
            The first time your behaviour is ticked and anytime the status is
            not RUNNING thereafter.
        What to do here?
            Any initialisation you need before putting your behaviour to work.
        This just prints a state status message.
        """
        rospy.loginfo("Waiting for Overtake")
        # slightly less distance since we have already stopped
        self.clear_distance = 35
        self.ot_counter = 0
        self.ot_gone = 0
        return True

    def update(self):
        """
        When is this called?
            Every time your behaviour is ticked.
        What to do here?
           - Triggering, checking, monitoring. Anything...but do not block!
           - Set a feedback message
           - return a py_trees.common.Status.[RUNNING, SUCCESS, FAILURE]

        Waits behind the road object until map function lane free check
        return True.

        :return: py_trees.common.Status.RUNNING, while is lane free returns False
                 py_trees.common.Status.SUCCESS, when lane free returns True
        """
        global OVERTAKE_FREE
        global OVERTAKE_EXECUTING
        if OVERTAKE_FREE:
            rospy.loginfo("Overtake is free!")
            self.curr_behavior_pub.publish(bs.ot_wait_free.name)
            return py_trees.common.Status.SUCCESS
        map_data = self.blackboard.get("/paf/hero/mapping/init_data")
        if map_data is not None:
            map = Map.from_ros_msg(map_data)
        else:
            rospy.logerr("Map data not available in Overtake")
            return py_trees.common.Status.FAILURE

        # data preparation
        trajectory = self.blackboard.get("/paf/hero/trajectory")
        current_wp = self.blackboard.get("/paf/hero/current_wp")
        hero_pos = self.blackboard.get("/paf/hero/current_pos")
        hero_heading = self.blackboard.get("/paf/hero/current_heading")
        if (
            trajectory is not None
            and current_wp is not None
            and hero_pos is not None
            and hero_heading is not None
        ):
            tree = map.build_tree(FlagFilter(is_collider=True, is_hero=False))
            hero_transform = mapping_common.map.build_global_hero_transform(
                hero_pos.pose.position.x,
                hero_pos.pose.position.y,
                hero_heading.data,
            )
            hero_width = behavior_utils.get_hero_width(map)
            front_mask_size = 1.0
            trajectory_mask = mapping_common.mask.build_trajectory_shape(
                trajectory,
                hero_transform,
                start_dist_from_hero=front_mask_size,
                max_length=20.0,
                current_wp_idx=int(current_wp.data),
                max_wp_count=50,
                centered=True,
                width=hero_width,
            )
            if trajectory_mask is None:
                # We currently have no valid path to check for collisions.
                # -> cannot drive safely
                rospy.logerr("Overtake ahead: Unable to build collision mask!")
                return py_trees.common.Status.FAILURE

            front_rect = mapping_common.mask.project_plane(
                front_mask_size, size_y=hero_width
            )
            collision_masks = [front_rect, trajectory_mask]
            collision_mask = shapely.union_all(collision_masks)

            entity_result = tree.get_nearest_entity(
                collision_mask, map.hero().to_shapely(), 0.5
            )
        else:
            rospy.loginfo(
                f"Something is none in overtake ahead:"
                f"{trajectory is None} {current_wp is None},"
                f"{hero_pos is None} {hero_heading is None}"
            )
            return py_trees.common.Status.FAILURE

        if entity_result is not None:
            self.ot_gone = 0
            entity, distance = entity_result
            entity = entity.entity
            OVERTAKE_EXECUTING = distance
            if entity.motion is not None:
                obstacle_speed = entity.motion.linear_motion.length()
                rospy.loginfo(f"Obstacle speed: {obstacle_speed}")
                if obstacle_speed > 3.0:
                    rospy.loginfo("Overtake entity started moving, abort")
                    return py_trees.common.Status.FAILURE
            else:
                obstacle_speed = 0
            marker_arr = behavior_utils.get_marker_arr_in_front(
                entity, distance, map.hero(), collision_masks
            )
            self.marker_publisher.publish(marker_arr)
        else:
            # using a counter to account for data inconsistencies
            self.ot_gone += 1
            if self.ot_gone > 3:
                rospy.loginfo("Overtake obstacle is gone, abort")
                return py_trees.common.Status.FAILURE
            return py_trees.common.Status.RUNNING
        # bicycle handling
<<<<<<< HEAD
        if obstacle_speed > 1.7 and obstacle_speed < 2.4:
            ot_free = tree.is_lane_free(False, 15.0, -4.0, check_method="lanemarking")
        else:
            ot_free = tree.is_lane_free(
                False, self.clear_distance, 15.0, check_method="lanemarking"
            )
        if ot_free == 1:
=======
        if (
            obstacle_speed > 1.7
            and obstacle_speed < 2.5
            and not isinstance(entity, Car)
        ):
            self.ot_bicycle_pub.publish(True)
            self.curr_behavior_pub.publish(bs.ot_wait_bicycle.name)
            ot_free = tree.is_lane_free(False, 12.0, -6.0)
        else:
            self.ot_bicycle_pub.publish(False)
            self.curr_behavior_pub.publish(bs.ot_wait_free.name)
            ot_free = tree.is_lane_free(False, self.clear_distance, 15.0)
        if ot_free:
>>>>>>> 46bb6854
            self.ot_counter += 1
            if self.ot_counter > 3:
                rospy.loginfo("Overtake is free!")
                self.curr_behavior_pub.publish(bs.ot_wait_free.name)
                return py_trees.common.Status.SUCCESS
            else:
                return py_trees.common.Status.RUNNING
        else:
            rospy.loginfo("Overtake still blocked")
            self.ot_counter = 0
            return py_trees.common.Status.RUNNING

    def terminate(self, new_status):
        """
        When is this called?
            Whenever your behaviour switches to a non-running state.
           - SUCCESS || FAILURE : your behaviour's work cycle has finished
           - INVALID : a higher priority branch has interrupted, or shutting
           down
        writes a status message to the console when the behaviour terminates
        :param new_status: new state after this one is terminated
        """
        self.logger.debug(
            "  %s [Foo::terminate().terminate()][%s->%s]"
            % (self.name, self.status, new_status)
        )


class Enter(py_trees.behaviour.Behaviour):
    """
    This behavior handles the switching to a new lane in the
    overtaking procedure.
    """

    def __init__(self, name):
        """
        Minimal one-time initialisation. Other one-time initialisation
        requirements should be met via the setup() method.
        :param name: name of the behaviour
        """
        super(Enter, self).__init__(name)

    def setup(self, timeout):
        """
        Delayed one-time initialisation that would otherwise interfere with
        offline rendering of this behaviour in a tree to dot graph or
        validation of the behaviour's configuration.

        This initializes the blackboard to be able to access data written to it
        by the ROS topics and the current behavior publisher.
        :param timeout: an initial timeout to see if the tree generation is
        successful
        :return: True, as the set up is successful.
        """
        self.curr_behavior_pub = rospy.Publisher(
            "/paf/hero/" "curr_behavior", String, queue_size=1
        )
        self.blackboard = py_trees.blackboard.Blackboard()
        return True

    def initialise(self):
        """
        When is this called?
            The first time your behaviour is ticked and anytime the status is
            not RUNNING thereafter.
        What to do here?
            Any initialisation you need before putting your behaviour to work.

        This prints a state status message and publishes the behavior to
        trigger the replanning
        """
        rospy.loginfo("Enter Overtake")
        self.curr_behavior_pub.publish(bs.ot_enter_init.name)

    def update(self):
        """
        When is this called?
            Every time your behaviour is ticked.
        What to do here?
           - Triggering, checking, monitoring. Anything...but do not block!
           - Set a feedback message
           - return a py_trees.common.Status.[RUNNING, SUCCESS, FAILURE]

        Waits for motion_planner to finish the new trajectory.
        :return: py_trees.common.Status.RUNNING,
                 py_trees.common.Status.SUCCESS,
                 py_trees.common.Status.FAILURE,
        """
        status = self.blackboard.get("/paf/hero/overtake_success")
        if status is not None:
            if status.data == 1:
                rospy.loginfo("Overtake Enter: Trajectory planned")
                return py_trees.common.Status.SUCCESS
            elif status.data == 0:
                self.curr_behavior_pub.publish(bs.ot_enter_slow.name)
                rospy.loginfo("Overtake Enter: Slowing down")
                return py_trees.common.Status.RUNNING
            else:
                rospy.loginfo("Overtake Enter: Abort")
                return py_trees.common.Status.FAILURE
        else:
            rospy.loginfo("Overtake Enter: Waiting for status update")
            return py_trees.common.Status.RUNNING

    def terminate(self, new_status):
        """
        When is this called?
           Whenever your behaviour switches to a non-running state.
          - SUCCESS || FAILURE : your behaviour's work cycle has finished
          - INVALID : a higher priority branch has interrupted, or shutting
          down
        writes a status message to the console when the behaviour terminates
        :param new_status: new state after this one is terminated
        """
        self.logger.debug(
            "  %s [Foo::terminate().terminate()][%s->%s]"
            % (self.name, self.status, new_status)
        )


class Leave(py_trees.behaviour.Behaviour):
    """
    This behaviour defines the leaf of this subtree, if this behavior is
    reached, the vehicle peformed the overtake.
    """

    def __init__(self, name):
        """
        Minimal one-time initialisation. Other one-time initialisation
        requirements should be met via the setup() method.
        :param name: name of the behaviour
        """
        super(Leave, self).__init__(name)

    def setup(self, timeout):
        """
        Delayed one-time initialisation that would otherwise interfere with
        offline rendering of this behaviour in a tree to dot graph or
        validation of the behaviour's configuration.

        This initializes the blackboard to be able to access data written to it
        by the ROS topics and the current behavior publisher.
        :param timeout: an initial timeout to see if the tree generation is
        successful
        :return: True, as the set up is successful.
        """
        self.curr_behavior_pub = rospy.Publisher(
            "/paf/hero/" "curr_behavior", String, queue_size=1
        )
        self.blackboard = py_trees.blackboard.Blackboard()
        return True

    def initialise(self):
        """
        When is this called?
            The first time your behaviour is ticked and anytime the status is
            not RUNNING thereafter.
        What to do here?
            Any initialisation you need before putting your behaviour to work.
        This prints a state status message and publishes the behavior
        """
        self.curr_behavior_pub.publish(bs.ot_leave.name)
        data = self.blackboard.get("/paf/hero/current_pos")
        self.first_pos = np.array([data.pose.position.x, data.pose.position.y])
        rospy.loginfo(f"Init Leave Overtake: {self.first_pos}")
        return True

    def update(self):
        """
        When is this called?
            Every time your behaviour is ticked.
        What to do here?
           - Triggering, checking, monitoring. Anything...but do not block!
           - Set a feedback message
           - return a py_trees.common.Status.[RUNNING, SUCCESS, FAILURE]
        Abort this subtree, if overtake distance is big enough
        :return: py_trees.common.Status.FAILURE, to exit this subtree
        """
        global OVERTAKE_EXECUTING
        data = self.blackboard.get("/paf/hero/current_pos")
        self.current_pos = np.array([data.pose.position.x, data.pose.position.y])
        distance = np.linalg.norm(self.first_pos - self.current_pos)
        if distance > OVERTAKE_EXECUTING + NUM_WAYPOINTS:
            rospy.loginfo(f"Overtake executed: {self.current_pos}")
            return py_trees.common.Status.FAILURE
        else:
            return py_trees.common.Status.RUNNING

    def terminate(self, new_status):
        """
        When is this called?
           Whenever your behaviour switches to a non-running state.
          - SUCCESS || FAILURE : your behaviour's work cycle has finished
          - INVALID : a higher priority branch has interrupted, or shutting
          down
        writes a status message to the console when the behaviour terminates
        :param new_status: new state after this one is terminated
        """
        self.logger.debug(
            "  %s [Foo::terminate().terminate()][%s->%s]"
            % (self.name, self.status, new_status)
        )<|MERGE_RESOLUTION|>--- conflicted
+++ resolved
@@ -403,11 +403,7 @@
         # slow down before overtake if blocked
         if self.ot_distance < 15.0:
             rospy.loginfo(f"Overtake Approach Distance: {self.ot_distance}")
-<<<<<<< HEAD
-            ot_free = tree.is_lane_free(
-                False, self.clear_distance, 15, check_method="lanemarking"
-            )
-=======
+
             # bicycle handling
             if (
                 obstacle_speed > 1.7
@@ -415,11 +411,10 @@
                 and not isinstance(entity, Car)
             ):
                 self.ot_bicycle_pub.publish(True)
-                ot_free = tree.is_lane_free(False, 12.0, -6.0)
+                ot_free = tree.is_lane_free(False, 12.0, -6.0, check_method="lanemarking")
             else:
                 self.ot_bicycle_pub.publish(False)
-                ot_free = tree.is_lane_free(False, self.clear_distance, 15.0)
->>>>>>> 46bb6854
+                ot_free = tree.is_lane_free(False, self.clear_distance, 15.0, check_method="lanemarking")
             rospy.loginfo(f"Overtake is free: {ot_free}")
             if ot_free == 1:
                 self.ot_counter += 1
@@ -640,15 +635,6 @@
                 return py_trees.common.Status.FAILURE
             return py_trees.common.Status.RUNNING
         # bicycle handling
-<<<<<<< HEAD
-        if obstacle_speed > 1.7 and obstacle_speed < 2.4:
-            ot_free = tree.is_lane_free(False, 15.0, -4.0, check_method="lanemarking")
-        else:
-            ot_free = tree.is_lane_free(
-                False, self.clear_distance, 15.0, check_method="lanemarking"
-            )
-        if ot_free == 1:
-=======
         if (
             obstacle_speed > 1.7
             and obstacle_speed < 2.5
@@ -656,13 +642,12 @@
         ):
             self.ot_bicycle_pub.publish(True)
             self.curr_behavior_pub.publish(bs.ot_wait_bicycle.name)
-            ot_free = tree.is_lane_free(False, 12.0, -6.0)
+            ot_free = tree.is_lane_free(False, 12.0, -6.0, check_method="lanemarking")
         else:
             self.ot_bicycle_pub.publish(False)
             self.curr_behavior_pub.publish(bs.ot_wait_free.name)
-            ot_free = tree.is_lane_free(False, self.clear_distance, 15.0)
-        if ot_free:
->>>>>>> 46bb6854
+            ot_free = tree.is_lane_free(False, self.clear_distance, 15.0, check_method="lanemarking")
+        if ot_free == 1:
             self.ot_counter += 1
             if self.ot_counter > 3:
                 rospy.loginfo("Overtake is free!")
