#!/usr/bin/env python3
# -*- coding: utf-8 -*-

import py_trees
import py_trees_ros

from std_msgs.msg import Float32, Int16, String
from carla_msgs.msg import CarlaSpeedometer
from geometry_msgs.msg import PoseStamped
from nav_msgs.msg import Path
from mapping.msg import Map as MapMsg
from mapping_common.map import Map

from mock.msg import Stop_sign
from perception.msg import Waypoint, LaneChange, TrafficLightState

BLACKBOARD_MAP_ID = "/import/map"


class ImportMapBehavior(py_trees.Behaviour):
    """Converts the /paf/hero/mapping/init_data from the Blackboard into
    the Map type and puts it into the blackboard at *BLACKBOARD_MAP_ID*
    """

    def __init__(self, *args, **kwargs):
        super().__init__(type(self).__name__, *args, **kwargs)

        self.blackboard = py_trees.blackboard.Blackboard()

    def update(self):
        map_data_topic = "/paf/hero/mapping/init_data"
        map_msg = self.blackboard.get(map_data_topic)
        if map_msg is None:
            return py_trees.common.Status.FAILURE

        map = Map.from_ros_msg(map_msg)
        self.blackboard.set(BLACKBOARD_MAP_ID, map, overwrite=True)
        return py_trees.common.Status.SUCCESS


"""
Source: https://github.com/ll7/psaf2
"""


def create_node(role_name):
    """
    This function initializes the topics which will be written to the decision
    tree blackboard and accessible by the decision tree.
    :param role_name: name of the agent
    :return: topics2blackboard the subtree of the topics in the blackboard
    """
    topics = [
        {
            "name": f"/carla/{role_name}/Speed",
            "msg": CarlaSpeedometer,
            "clearing-policy": py_trees.common.ClearingPolicy.NEVER,
        },
        {
            "name": f"/paf/{role_name}/waypoint_distance",
            "msg": Waypoint,
            "clearing-policy": py_trees.common.ClearingPolicy.ON_INITIALISE,
        },
        {
            "name": f"/paf/{role_name}/stop_sign",
            "msg": Stop_sign,
            "clearing-policy": py_trees.common.ClearingPolicy.NEVER,
        },
        {
            "name": f"/paf/{role_name}/Center/traffic_light_state",
            "msg": TrafficLightState,
            "clearing-policy": py_trees.common.ClearingPolicy.NEVER,
        },
        {
            "name": f"/paf/{role_name}/Center/traffic_light_y_distance",
            "msg": Int16,
            "clearing-policy": py_trees.common.ClearingPolicy.NEVER,
        },
        {
            "name": f"/paf/{role_name}/max_velocity",
            "msg": Float32,
            "clearing-policy": py_trees.common.ClearingPolicy.NEVER,
        },
        {
            "name": f"/paf/{role_name}/speed_limit",
            "msg": Float32,
            "clearing-policy": py_trees.common.ClearingPolicy.NEVER,
        },
        {
<<<<<<< HEAD
            "name": f"/paf/{role_name}/lane_change",
=======
            "name": f"/paf/{role_name}/acc_velocity",
            "msg": Float32,
            "clearing-policy": py_trees.common.ClearingPolicy.NEVER,
        },
        {
            "name": f"/paf/{role_name}/lane_change_distance",
>>>>>>> d34380d0
            "msg": LaneChange,
            "clearing-policy": py_trees.common.ClearingPolicy.ON_INITIALISE,
        },
        {
            "name": f"/paf/{role_name}/current_pos",
            "msg": PoseStamped,
            "clearing-policy": py_trees.common.ClearingPolicy.NEVER,
        },
        {
            "name": f"/paf/{role_name}/current_heading",
            "msg": Float32,
            "clearing-policy": py_trees.common.ClearingPolicy.NEVER,
        },
        {
            "name": f"/paf/{role_name}/target_velocity",
            "msg": Float32,
            "clearing-policy": py_trees.common.ClearingPolicy.NEVER,
        },
        {
            "name": f"/paf/{role_name}/mapping/init_data",
            "msg": MapMsg,
            "clearing-policy": py_trees.common.ClearingPolicy.NEVER,
        },
        {
            "name": f"/paf/{role_name}/trajectory_local",
            "msg": Path,
            "clearing-policy": py_trees.common.ClearingPolicy.NEVER,
        },
        {
            "name": f"/paf/{role_name}/curr_behavior",
            "msg": String,
            "clearing-policy": py_trees.common.ClearingPolicy.NEVER,
        },
    ]

    topics2blackboard = py_trees.composites.Parallel("Topics to Blackboard")
    for topic in topics:
        topics2blackboard.add_child(
            py_trees_ros.subscribers.ToBlackboard(
                name=topic["name"],
                topic_name=topic["name"],
                topic_type=topic["msg"],
                blackboard_variables={topic["name"]: None},
                clearing_policy=topic["clearing-policy"],
            )
        )

    topics2blackboard.add_child(ImportMapBehavior())

    return topics2blackboard<|MERGE_RESOLUTION|>--- conflicted
+++ resolved
@@ -87,16 +87,12 @@
             "clearing-policy": py_trees.common.ClearingPolicy.NEVER,
         },
         {
-<<<<<<< HEAD
-            "name": f"/paf/{role_name}/lane_change",
-=======
             "name": f"/paf/{role_name}/acc_velocity",
             "msg": Float32,
             "clearing-policy": py_trees.common.ClearingPolicy.NEVER,
         },
         {
-            "name": f"/paf/{role_name}/lane_change_distance",
->>>>>>> d34380d0
+            "name": f"/paf/{role_name}/lane_change",
             "msg": LaneChange,
             "clearing-policy": py_trees.common.ClearingPolicy.ON_INITIALISE,
         },
