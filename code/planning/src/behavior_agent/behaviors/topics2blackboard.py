#!/usr/bin/env python3
# -*- coding: utf-8 -*-

import py_trees
import py_trees_ros

from std_msgs.msg import Float32, Bool, Float32MultiArray, Int16, String
from carla_msgs.msg import CarlaSpeedometer
from geometry_msgs.msg import PoseStamped
from nav_msgs.msg import Path
from mapping.msg import Map as MapMsg

from mock.msg import Stop_sign
from perception.msg import Waypoint, LaneChange, TrafficLightState

"""
Source: https://github.com/ll7/psaf2
"""


def create_node(role_name):
    """
    This function initializes the topics which will be written to the decision
    tree blackboard and accessible by the decision tree.
    :param role_name: name of the agent
    :return: topics2blackboard the subtree of the topics in the blackboard
    """
    topics = [
        {
            "name": f"/carla/{role_name}/Speed",
            "msg": CarlaSpeedometer,
            "clearing-policy": py_trees.common.ClearingPolicy.NEVER,
        },
        {
            "name": f"/paf/{role_name}/slowed_by_car_in_front",
            "msg": Bool,
            "clearing-policy": py_trees.common.ClearingPolicy.NEVER,
        },
        {
            "name": f"/paf/{role_name}/waypoint_distance",
            "msg": Waypoint,
            "clearing-policy": py_trees.common.ClearingPolicy.ON_INITIALISE,
        },
        {
            "name": f"/paf/{role_name}/stop_sign",
            "msg": Stop_sign,
            "clearing-policy": py_trees.common.ClearingPolicy.NEVER,
        },
        {
            "name": f"/paf/{role_name}/Center/traffic_light_state",
            "msg": TrafficLightState,
            "clearing-policy": py_trees.common.ClearingPolicy.NEVER,
        },
        {
            "name": f"/paf/{role_name}/Center/traffic_light_y_distance",
            "msg": Int16,
            "clearing-policy": py_trees.common.ClearingPolicy.NEVER,
        },
        {
            "name": f"/paf/{role_name}/max_velocity",
            "msg": Float32,
            "clearing-policy": py_trees.common.ClearingPolicy.NEVER,
        },
        {
            "name": f"/paf/{role_name}/speed_limit",
            "msg": Float32,
            "clearing-policy": py_trees.common.ClearingPolicy.NEVER,
        },
        {
            "name": f"/paf/{role_name}/lane_change_distance",
            "msg": LaneChange,
            "clearing-policy": py_trees.common.ClearingPolicy.ON_INITIALISE,
        },
        {
            "name": f"/paf/{role_name}/collision",
            "msg": Float32MultiArray,
            "clearing-policy": py_trees.common.ClearingPolicy.ON_INITIALISE,
        },
        {
            "name": f"/paf/{role_name}/current_pos",
            "msg": PoseStamped,
            "clearing-policy": py_trees.common.ClearingPolicy.NEVER,
        },
        {
            "name": f"/paf/{role_name}/current_heading",
            "msg": Float32,
            "clearing-policy": py_trees.common.ClearingPolicy.NEVER,
        },
        {
            "name": f"/paf/{role_name}/overtake_success",
            "msg": Float32,
            "clearing-policy": py_trees.common.ClearingPolicy.NEVER,
        },
        {
            "name": f"/paf/{role_name}/oncoming",
            "msg": Float32,
            "clearing-policy": py_trees.common.ClearingPolicy.NEVER,
        },
        {
            "name": f"/paf/{role_name}/target_velocity",
            "msg": Float32,
            "clearing-policy": py_trees.common.ClearingPolicy.NEVER,
        },
        {
            "name": f"/paf/{role_name}/mapping/init_data",
            "msg": MapMsg,
            "clearing-policy": py_trees.common.ClearingPolicy.NEVER,
        },
        {
<<<<<<< HEAD
            "name": f"/paf/{role_name}/trajectory",
            "msg": Path,
            "clearing-policy": py_trees.common.ClearingPolicy.NEVER,
        },
        {
            "name": f"/paf/{role_name}/current_wp",
            "msg": Float32,
=======
            "name": f"/paf/{role_name}/curr_behavior",
            "msg": String,
>>>>>>> f2e58504
            "clearing-policy": py_trees.common.ClearingPolicy.NEVER,
        },
    ]

    topics2blackboard = py_trees.composites.Parallel("Topics to Blackboard")
    for topic in topics:
        topics2blackboard.add_child(
            py_trees_ros.subscribers.ToBlackboard(
                name=topic["name"],
                topic_name=topic["name"],
                topic_type=topic["msg"],
                blackboard_variables={topic["name"]: None},
                clearing_policy=topic["clearing-policy"],
            )
        )
    return topics2blackboard<|MERGE_RESOLUTION|>--- conflicted
+++ resolved
@@ -107,7 +107,6 @@
             "clearing-policy": py_trees.common.ClearingPolicy.NEVER,
         },
         {
-<<<<<<< HEAD
             "name": f"/paf/{role_name}/trajectory",
             "msg": Path,
             "clearing-policy": py_trees.common.ClearingPolicy.NEVER,
@@ -115,10 +114,11 @@
         {
             "name": f"/paf/{role_name}/current_wp",
             "msg": Float32,
-=======
+            "clearing-policy": py_trees.common.ClearingPolicy.NEVER,
+        },
+        {
             "name": f"/paf/{role_name}/curr_behavior",
             "msg": String,
->>>>>>> f2e58504
             "clearing-policy": py_trees.common.ClearingPolicy.NEVER,
         },
     ]
