--- conflicted
+++ resolved
@@ -26,11 +26,7 @@
 TRIGGER_STUCK_SPEED = 0.1  # default 0.1 (m/s)
 TRIGGER_STUCK_DURATION = rospy.Duration(8)  # default 8 (s)
 TRIGGER_WAIT_STUCK_DURATION = rospy.Duration(15)  # default 25 (s)
-<<<<<<< HEAD
-UNSTUCK_DRIVE_DURATION = rospy.Duration(3)  # default 1.2 (s)
-=======
 UNSTUCK_DRIVE_DURATION = rospy.Duration(5)  # default 1.2 (s)
->>>>>>> a468aacb
 UNSTUCK_CLEAR_DISTANCE = 2.5  # default 1.5 (m)
 REVERSE_COLLISION_MARKER_COLOR = (209 / 255, 134 / 255, 0 / 255, 1.0)
 REVERSE_LOOKUP_DISTANCE = 1.0  # Distance that should be checked behind the car (m)
