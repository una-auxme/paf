import py_trees
import rospy
from std_msgs.msg import String
from geometry_msgs.msg import PoseStamped
import numpy as np
from typing import Optional
import mapping_common.mask
from mapping_common.map import Map, MapTree
from .topics2blackboard import BLACKBOARD_MAP_ID
from mapping_common.entity import Entity
from mapping_common.entity import FlagFilter
from local_planner.utils import get_distance
from . import behavior_names as bs
from .speed_alteration import add_speed_override
from .debug_markers import add_debug_marker, debug_status, debug_marker
from .overtake_service_utils import (
    request_start_overtake,
    create_start_overtake_proxy,
    request_end_overtake,
    create_end_overtake_proxy,
)
from .stop_mark_service_utils import (
    create_stop_marks_proxy,
    update_stop_marks,
)

TRIGGER_STUCK_SPEED = 0.1  # default 0.1 (m/s)
TRIGGER_STUCK_DURATION = rospy.Duration(8)  # default 8 (s)
TRIGGER_WAIT_STUCK_DURATION = rospy.Duration(15)  # default 25 (s)
UNSTUCK_DRIVE_DURATION = rospy.Duration(5)  # default 1.2 (s)
UNSTUCK_CLEAR_DISTANCE = 2.5  # default 1.5 (m)
REVERSE_COLLISION_MARKER_COLOR = (209 / 255, 134 / 255, 0 / 255, 1.0)
REVERSE_LOOKUP_DISTANCE = 1.0  # Distance that should be checked behind the car (m)
REVERSE_LOOKUP_WIDTH_FACTOR = 1.25


def pos_to_array(pos: PoseStamped):
    return np.array([pos.pose.position.x, pos.pose.position.y])


def calculate_obstacle_behind(
    tree: MapTree,
    hero: Entity,
    overlap_percent: float,
) -> bool:
    """Calculates if there is an obstacle behind the vehicle

    Returns:
        bool
    """
    # data preparation
    hero_width = hero.get_width()

    collision_mask = mapping_common.mask.project_plane(
        -(hero.get_front_x() + REVERSE_LOOKUP_DISTANCE),
        hero_width * REVERSE_LOOKUP_WIDTH_FACTOR,
    )
    add_debug_marker(debug_marker(collision_mask, color=REVERSE_COLLISION_MARKER_COLOR))

    entity_result = tree.get_nearest_entity(
        collision_mask, hero.to_shapely(), min_coverage_percent=overlap_percent
    )

    if entity_result is not None:
        entity, _ = entity_result
        add_debug_marker(
            debug_marker(
                entity.entity, color=REVERSE_COLLISION_MARKER_COLOR, scale_z=0.3
            )
        )
        return True
    else:
        return False


class UnstuckRoutine(py_trees.behaviour.Behaviour):
    """
    This behavior is triggered when the vehicle is stuck and needs to be
    unstuck.

    Documentation to this behavior can be found in
    /doc/planning/behaviors/Unstuck.md
    """

    def __init__(self, name):
        super(UnstuckRoutine, self).__init__(name)
        rospy.loginfo("Unstuck Init")

    def setup(self, timeout):
        self.blackboard = py_trees.blackboard.Blackboard()
        self.curr_behavior_pub = rospy.Publisher(
            "/paf/hero/curr_behavior", String, queue_size=1
        )
        self.start_overtake_proxy = create_start_overtake_proxy()
        self.end_overtake_proxy = create_end_overtake_proxy()
        self.stop_proxy = create_stop_marks_proxy()
        self.stuck_timer = rospy.Time.now()
        self.wait_stuck_timer = rospy.Time.now()
        self.unstuck_count = 0
        self.init_pos = np.array([np.inf, np.inf])
        return True

    def initialise(self):
        global TRIGGER_WAIT_STUCK_DURATION
        self.STUCK_DETECTED = False
        current_pos = self.blackboard.get("/paf/hero/current_pos")
        current_speed = self.blackboard.get("/carla/hero/Speed")
        target_speed = self.blackboard.get("/paf/hero/target_velocity")
        curr_behavior = self.blackboard.get("/paf/hero/curr_behavior")

        # check for None values and return if so
        if current_speed is None or target_speed is None or current_pos is None:
            rospy.logdebug("current_speed, target_speed or current_pos is None")
            return

        # check if vehicle is NOT stuck, v >= TRIGGER_STUCK_SPEED
        if current_speed.speed >= TRIGGER_STUCK_SPEED:
            # reset wait stuck timer
            self.wait_stuck_timer = rospy.Time.now()

        # check if vehicle is NOT stuck, v >= TRIGGER_STUCK_SPEED when should
        # have v_target > TRIGGER_STUCK_SPEED or if we should stand and stand
        if (
            current_speed.speed >= TRIGGER_STUCK_SPEED
            and target_speed.data >= TRIGGER_STUCK_SPEED
        ) or (
            current_speed.speed < TRIGGER_STUCK_SPEED
            and target_speed.data < TRIGGER_STUCK_SPEED
        ):
            # reset stuck timer
            self.stuck_timer = rospy.Time.now()

        # If we drove for more than 15 meter since last unstuck attempt
        # --> indicates new stuck location --> reset unstuck_count
        current_pos = pos_to_array(current_pos)
        if get_distance(self.init_pos, current_pos) > 15:
            self.unstuck_count = 0

        # when no curr_behavior (before unparking lane free) or
        # a wait behavior occurs, increase the wait stuck duration
        wait_behaviors = [bs.lc_wait.name, bs.ot_wait.name]
        wait_long_behaviors = [bs.int_wait.name, bs.int_app_to_stop.name]

<<<<<<< HEAD
        if self.unstuck_count != 0:
            TRIGGER_WAIT_STUCK_DURATION = rospy.Duration(5)
        elif curr_behavior is None or curr_behavior.data in wait_behaviors:
=======
        last_duration = TRIGGER_WAIT_STUCK_DURATION
        if curr_behavior is None or curr_behavior.data in wait_behaviors:
>>>>>>> bf2be6c6
            TRIGGER_WAIT_STUCK_DURATION = rospy.Duration(30)
        elif curr_behavior.data in wait_long_behaviors:
            TRIGGER_WAIT_STUCK_DURATION = rospy.Duration(60)
        else:
            TRIGGER_WAIT_STUCK_DURATION = rospy.Duration(15)

        # update the stuck durations
        self.stuck_duration = rospy.Time.now() - self.stuck_timer
        self.wait_stuck_duration = rospy.Time.now() - self.wait_stuck_timer

        # Set back timer if the duration just got smaller
        if TRIGGER_WAIT_STUCK_DURATION < last_duration:
            offset_duration = TRIGGER_WAIT_STUCK_DURATION - rospy.Duration(5)
            if self.wait_stuck_duration >= offset_duration:
                self.wait_stuck_timer = rospy.Time.now() - offset_duration

        if (
            self.stuck_duration >= TRIGGER_STUCK_DURATION
            or self.wait_stuck_duration >= TRIGGER_WAIT_STUCK_DURATION
        ):
            self.STUCK_DETECTED = True
            self.init_pos = current_pos
            self.init_ros_stuck_time = rospy.Time.now()
            stuck_reason = "Stuck"
            stuck_dur = TRIGGER_STUCK_DURATION.secs
            if self.wait_stuck_duration >= TRIGGER_WAIT_STUCK_DURATION:
                stuck_reason = "Wait Stuck"
                stuck_dur = TRIGGER_WAIT_STUCK_DURATION.secs
            rospy.logfatal(
                f"{stuck_reason} in one place for more than "
                f"{stuck_dur} sec --> starting unstuck routine"
            )

    def update(self):
        """
        This behaviour doesn't do anything else than just keep running unless
        there is a higher priority behaviour

        :return: py_trees.common.Status.RUNNING, unstuck routine running for
        UNSTUCK_DRIVE_DURATION
        :return: py_trees.common.Status.FAILURE, unstuck routine finished or
        not need to be triggered
        """
        current_pos = self.blackboard.get("/paf/hero/current_pos")
        current_speed = self.blackboard.get("/carla/hero/Speed")
        map: Optional[Map] = self.blackboard.get(BLACKBOARD_MAP_ID)

        if current_pos is None or current_speed is None or map is None:
            return debug_status(
                self.name,
                py_trees.common.Status.FAILURE,
                "map, current_pos or current_speed is None",
            )

        current_pos = pos_to_array(current_pos)

        # if no stuck detected, return failure
        if not self.STUCK_DETECTED:
            return debug_status(
                self.name,
                py_trees.common.Status.FAILURE,
                f"No stuck detected.\n"
                f"stuck_dur: {self.stuck_duration.secs}/{TRIGGER_STUCK_DURATION.secs}, "
                f"wait_stuck_dur: {self.wait_stuck_duration.secs}/"
                f"{TRIGGER_WAIT_STUCK_DURATION.secs}",
            )

        curr_us_drive_dur = rospy.Time.now() - self.init_ros_stuck_time
        # stuck detected, starting unstuck routine for UNSTUCK_DRIVE_DURATION seconds
        if curr_us_drive_dur < UNSTUCK_DRIVE_DURATION:
            self.curr_behavior_pub.publish(bs.us_unstuck.name)
            tree = map.build_tree(FlagFilter(is_collider=True, is_hero=False))
            hero: Optional[Entity] = tree.map.hero()
            if hero is None:
                return debug_status(
                    self.name, py_trees.common.Status.FAILURE, "hero is None"
                )
            collision_detected = calculate_obstacle_behind(tree, hero, 0.1)
            if (
                get_distance(self.init_pos, current_pos) < UNSTUCK_CLEAR_DISTANCE
            ) and not collision_detected:
                add_speed_override(-2.0)
            elif get_distance(self.init_pos, current_pos) < 0.5:
                add_speed_override(-2.0)
            else:
                # skip waiting till UNSTUCK_DRIVE_DURATION reached
                self.init_ros_stuck_time -= UNSTUCK_DRIVE_DURATION - curr_us_drive_dur
                add_speed_override(0.0)
            return debug_status(
                self.name,
                py_trees.common.Status.RUNNING,
                "Unstuck routine running. Try driving backward.",
            )
        # drive for UNSTUCK_DRIVE_DURATION forwards again
        # (to pass stopmarkers before they are set again)
        elif curr_us_drive_dur < 2 * UNSTUCK_DRIVE_DURATION:
            self.curr_behavior_pub.publish(bs.us_forward.name)
            if self.unstuck_count == 1:
                request_end_overtake(self.end_overtake_proxy)
                update_stop_marks(
                    self.stop_proxy,
                    id="unstuck",
                    reason="unstuck triggered",
                    is_global=False,
                    marks=[],
                    delete_all_others=True,
                )
            elif self.unstuck_count == 2:
                request_start_overtake(
                    self.start_overtake_proxy, start_transition_length=0.0
                )
            elif self.unstuck_count == 3:
                request_start_overtake(
                    self.start_overtake_proxy, start_transition_length=0.0, offset=-1.0
                )
                self.unstuck_count = 0
            return debug_status(
                self.name,
                py_trees.common.Status.RUNNING,
                "Unstuck routine running. Try driving forward.",
            )
        else:
            add_speed_override(0.0)
            request_end_overtake(self.end_overtake_proxy)
            self.curr_behavior_pub.publish(bs.us_stop.name)
            self.stuck_timer = rospy.Time.now()
            self.wait_stuck_timer = rospy.Time.now()
            self.STUCK_DETECTED = False
            self.unstuck_count += 1
            return debug_status(
                self.name,
                py_trees.common.Status.FAILURE,
                f"Unstuck routine ran for {2 * UNSTUCK_DRIVE_DURATION.secs}. Exiting.",
            )

    def terminate(self, new_status):
        pass<|MERGE_RESOLUTION|>--- conflicted
+++ resolved
@@ -141,14 +141,10 @@
         wait_behaviors = [bs.lc_wait.name, bs.ot_wait.name]
         wait_long_behaviors = [bs.int_wait.name, bs.int_app_to_stop.name]
 
-<<<<<<< HEAD
+        last_duration = TRIGGER_WAIT_STUCK_DURATION
         if self.unstuck_count != 0:
             TRIGGER_WAIT_STUCK_DURATION = rospy.Duration(5)
         elif curr_behavior is None or curr_behavior.data in wait_behaviors:
-=======
-        last_duration = TRIGGER_WAIT_STUCK_DURATION
-        if curr_behavior is None or curr_behavior.data in wait_behaviors:
->>>>>>> bf2be6c6
             TRIGGER_WAIT_STUCK_DURATION = rospy.Duration(30)
         elif curr_behavior.data in wait_long_behaviors:
             TRIGGER_WAIT_STUCK_DURATION = rospy.Duration(60)
