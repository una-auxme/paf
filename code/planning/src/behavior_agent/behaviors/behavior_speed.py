"""This DEPRECATED file contains behavior name to speed mappings

Note that since PR #725, the speeds listed here are
completely unused in favor of the ACC.

Removing this file is currently not possible,
since the name definitions are still used throughout the project.
"""

from collections import namedtuple


def convert_to_ms(speed):
    return speed / 3.6


Behavior = namedtuple("Behavior", ("name", "speed"))

# Leave Parking space

parking = Behavior("parking", convert_to_ms(30.0))

# Intersection - Behaviors

# Approach

int_app_init = Behavior("int_app_init", convert_to_ms(30.0))

# No Traffic Light or Sign -> stop dynamically at Stopline
int_app_to_stop = Behavior("int_app_to_stop", -2)

int_app_green = Behavior("int_app_green", convert_to_ms(30.0))

# Wait

int_wait = Behavior("int_wait", 0)

# Enter

int_enter = Behavior("int_enter", convert_to_ms(50.0))

# Exit

int_exit = Behavior("int_exit", -1)  # Get SpeedLimit dynamically


# Lane Change

# Approach

lc_app_init = Behavior("lc_app_init", convert_to_ms(30.0))

# Stop dynamically at lane change point
lc_app_blocked = Behavior("lc_app_blocked", -2)

lc_app_free = Behavior("lc_app_free", convert_to_ms(30.0))

# Wait
lc_wait = Behavior("lc_wait", 0)
lc_wait_free = Behavior("lc_wait_free", convert_to_ms(30.0))

# Enter

lc_enter_init = Behavior("lc_enter_init", convert_to_ms(20.0))

# Exit

lc_exit = Behavior("lc_exit", -1)  # Get SpeedLimit dynamically


# Overtake: Speed is most of the time dynamic

# Approach

ot_app_blocked = Behavior("ot_app_blocked", -2)

ot_app_free = Behavior("ot_app_free", -1)

# Wait
<<<<<<< HEAD

=======
>>>>>>> 439e61eb
ot_wait = Behavior("ot_wait", 0)
ot_wait_free = Behavior("ot_wait_free", convert_to_ms(3.0))

# Enter

ot_enter_init = Behavior("ot_enter_init", -1)

# Exit

ot_leave = Behavior("ot_leave", -1)

# Cruise

cruise = Behavior("Cruise", -1)

# Unstuck Routine
us_unstuck = Behavior("us_unstuck", -3)
us_forward = Behavior("us_forward", 0)
us_stop = Behavior("us_stop", 0)<|MERGE_RESOLUTION|>--- conflicted
+++ resolved
@@ -77,10 +77,6 @@
 ot_app_free = Behavior("ot_app_free", -1)
 
 # Wait
-<<<<<<< HEAD
-
-=======
->>>>>>> 439e61eb
 ot_wait = Behavior("ot_wait", 0)
 ot_wait_free = Behavior("ot_wait_free", convert_to_ms(3.0))
 
