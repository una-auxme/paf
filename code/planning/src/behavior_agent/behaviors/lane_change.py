import py_trees
from py_trees.common import Status
from typing import Optional
from std_msgs.msg import String
from geometry_msgs.msg import Point
from planning.srv import OvertakeStatusResponse
from mapping_common.shape import Rectangle
import rospy

from agents.navigation.local_planner import RoadOption

import mapping_common.mask
from mapping_common.map import Map, LaneFreeState, LaneFreeDirection
from mapping_common.entity import FlagFilter
from mapping_common.transform import Point2, Transform2D, Vector2
from mapping_common.markers import debug_marker
import shapely
from . import behavior_speed as bs
from .topics2blackboard import BLACKBOARD_MAP_ID
from .debug_markers import add_debug_marker, debug_status, add_debug_entry
from .overtake import OVERTAKE_SPACE_STOPMARKS_ID
from .overtake_service_utils import (
    create_start_overtake_proxy,
    create_end_overtake_proxy,
    create_overtake_status_proxy,
    request_start_overtake,
    request_end_overtake,
    request_overtake_status,
    _get_global_hero_transform,
)
from .stop_mark_service_utils import (
    create_stop_marks_proxy,
    update_stop_marks,
)

from local_planner.utils import (
    TARGET_DISTANCE_TO_STOP_LANECHANGE,
    TARGET_DISTANCE_TO_TRIGGER_LANECHANGE,
)

LANECHANGE_MARKER_COLOR = (153 / 255, 50 / 255, 204 / 255, 1.0)
LANECHANGE_FREE = False
LANECHANGE_STOPMARK_ID = "lanechange"

"""
Source: https://github.com/ll7/psaf2
"""


class Ahead(py_trees.behaviour.Behaviour):
    """
    This behaviour checks whether there is a lane change in front of the
    ego vehicle or not and triggers the rest of the decision tree handling the
    lane change.
    """

    def __init__(self, name):
        super(Ahead, self).__init__(name)

    def setup(self, timeout):
        self.blackboard = py_trees.blackboard.Blackboard()
        self.overtake_status_proxy = create_overtake_status_proxy()
        self.end_overtake_proxy = create_end_overtake_proxy()
        self.stop_proxy = create_stop_marks_proxy()
        return True

    def initialise(self):
        global LANECHANGE_FREE
        LANECHANGE_FREE = False
        self.change_detected = False
        self.change_distance: Optional[float] = None
        self.change_option: Optional[RoadOption] = None
        self.change_position: Optional[Point] = None

    def update(self):
        """
        Gets the current distance to the next lane change.
        :return: py_trees.common.Status.SUCCESS, if the vehicle is within range
                 of the lane change
                 py_trees.common.Status.RUNNING, if overtake was ended, wait for it
                 py_trees.common.Status.FAILURE, if we are too far away from
                 the lane change
        """
        global LANECHANGE_FREE
<<<<<<< HEAD

        lane_change = self.blackboard.get("/paf/hero/lane_change")
        if lane_change is None:
            return debug_status(self.name, Status.FAILURE, "lane_change is None")
        else:
            self.change_distance = lane_change.distance
            self.change_detected = lane_change.isLaneChange
            self.change_option = lane_change.roadOption
            self.change_position = lane_change.position
=======
        lane_change = self.blackboard.get("/paf/hero/lane_change")
        trajectory_local = self.blackboard.get("/paf/hero/trajectory_local")
        if lane_change is None or trajectory_local is None:
            return debug_status(
                self.name, Status.FAILURE, "lane_change or trajectory_local is None"
            )
        else:
            self.change_detected = lane_change.isLaneChange
            self.change_option = lane_change.roadOption
            self.change_position = lane_change.position
            # get change distance from global change point (transfered to local
            #  hero coords) as this is more accurate than lanechange msg distance
            hero_transform = _get_global_hero_transform()
            local_pos: Point2 = hero_transform.inverse() * Point2.new(
                self.change_position.x, self.change_position.y
            )
            trajectory_local = mapping_common.mask.ros_path_to_line(trajectory_local)
            self.change_distance = trajectory_local.line_locate_point(
                local_pos.to_shapely()
            )
>>>>>>> a468aacb

        if (
            self.change_distance is None
            or self.change_option is None
            or self.change_position is None
        ):
            return debug_status(
                self.name, Status.FAILURE, "At least one change parameter is None"
            )

        overtake_status: OvertakeStatusResponse = request_overtake_status(
            self.overtake_status_proxy
        )

        # multiplier for y coord, direction for left or right lane change
        lane_pos = 1
        if self.change_option == RoadOption.CHANGELANERIGHT:
            lane_pos = -1

        if (
            self.change_detected
            and self.change_distance < TARGET_DISTANCE_TO_TRIGGER_LANECHANGE
<<<<<<< HEAD
=======
            and self.change_distance > 0
>>>>>>> a468aacb
        ):
            # delete stop marks from overtake as they could block lane change
            update_stop_marks(
                self.stop_proxy,
                id=OVERTAKE_SPACE_STOPMARKS_ID,
                reason="lanechange delete overtake marks",
                is_global=False,
                marks=[],
            )
            # if overtake in process and lanechange is planned to left:
            # just end overtake on the left lane and lanechange is finished
            if (
                overtake_status == OvertakeStatusResponse.OVERTAKING
                or overtake_status == OvertakeStatusResponse.OVERTAKE_QUEUED
            ):
                if self.change_option == RoadOption.CHANGELANELEFT:
                    # change overtake end to the same lane if we are already in overtake
                    # and want a lanechange to left
                    end_transition_length = min(15.0, self.change_distance + 9.0)
                    request_start_overtake(
                        proxy=self.end_overtake_proxy,
                        local_end_pos=Point2.new(self.change_distance + 10.0, 0.0),
                        end_transition_length=end_transition_length,
                    )
                    LANECHANGE_FREE = True
                    return debug_status(
                        self.name,
                        Status.SUCCESS,
                        "Already in overtake, just adapted overtake end_pos. "
                        "no lane change",
                    )
                else:
                    request_end_overtake(self.end_overtake_proxy)
                    return debug_status(
                        self.name, Status.RUNNING, "Lane change ahead, aborted overtake"
                    )
            # if overtake queued: delete it,
            # if no overtake ahead: continue with lanechange
            else:
                # create local coords stop mark shape based
                # on global change position and current hero position
<<<<<<< HEAD
                hero_transform = _get_global_hero_transform()
                local_pos = hero_transform.inverse() * Point2.new(
                    self.change_position.x, self.change_position.y
                )
                stop_mark_shape = Rectangle(
                    length=20.0,
                    width=0.5,
                    offset=Transform2D.new_translation(
                        Vector2.new(
                            local_pos.x() + 10.0, local_pos.y() + lane_pos * 2.5
                        )
=======
                stop_mark_shape = Rectangle(
                    length=25.0,
                    width=0.5,
                    offset=Transform2D.new_translation(
                        Vector2.new(local_pos.x() + 7.5, local_pos.y() + lane_pos * 1.5)
>>>>>>> a468aacb
                    ),
                )
                update_stop_marks(
                    self.stop_proxy,
                    id=LANECHANGE_STOPMARK_ID,
                    reason="lane blocked",
                    is_global=False,
                    marks=[stop_mark_shape],
                )
                return debug_status(self.name, Status.SUCCESS, "Lane change ahead")

        else:
            return debug_status(
                self.name,
                Status.FAILURE,
                "No lane change ahead",
            )

    def terminate(self, new_status):
        pass


class Approach(py_trees.behaviour.Behaviour):
    """
    This behaviour is executed when the ego vehicle is in close proximity of
    an lane change and behaviours.road_features.LaneChangeAhead is
    triggered. It than handles approaching the lane change, slowing the
    vehicle down appropriately.
    """

    def __init__(self, name):
        super(Approach, self).__init__(name)
        rospy.loginfo("Init -> Lane Change Behavior: Approach")

    def setup(self, timeout):
        self.blackboard = py_trees.blackboard.Blackboard()
        self.curr_behavior_pub = rospy.Publisher(
            "/paf/hero/" "curr_behavior", String, queue_size=1
        )
        self.start_overtake_proxy = create_start_overtake_proxy()
        self.stop_proxy = create_stop_marks_proxy()
        return True

    def initialise(self):
        rospy.loginfo("Approaching Change")
        self.change_detected = False
        self.change_distance: Optional[float] = None
        self.change_option: Optional[RoadOption] = None
        self.change_direction: Optional[LaneFreeDirection] = None
        self.counter_lanefree = 0
        self.curr_behavior_pub.publish(bs.lc_app_init.name)

    def update(self):
        """
        Calculates a virtual stop line and slows down while approaching unless
        lane change is not blocked.
        :return: py_trees.common.Status.RUNNING, if too far from lane change
                 py_trees.common.Status.SUCCESS, if stopped in front of lane
                 change or entered the lane change
                 py_trees.common.Status.FAILURE, if no next path point can be
                 detected.
        """
        global LANECHANGE_FREE

        if LANECHANGE_FREE:
            self.curr_behavior_pub.publish(bs.lc_app_free.name)
            return debug_status(
                self.name,
                py_trees.common.Status.SUCCESS,
                "Lanechange free, skipping Approach and exit lane change behavior",
            )

        map: Optional[Map] = self.blackboard.get(BLACKBOARD_MAP_ID)
        if map is None:
            return debug_status(self.name, Status.FAILURE, "Lane Change: Map is None")
        tree = map.build_tree(FlagFilter(is_collider=True, is_hero=False))

        # Get lane change distance waypoint from blackboard
        lane_change = self.blackboard.get("/paf/hero/lane_change")
        if lane_change is not None:
            self.change_distance = lane_change.distance
            self.change_detected = lane_change.isLaneChange
            self.change_option = lane_change.roadOption

            # Check if change is to the left or right lane
            if self.change_option == RoadOption.CHANGELANELEFT:
                self.change_direction = LaneFreeDirection.LEFT
            elif self.change_option == RoadOption.CHANGELANERIGHT:
                self.change_direction = LaneFreeDirection.RIGHT

        if (
            self.change_distance is None
            or self.change_option is None
            or self.change_direction is None
        ):
            return debug_status(
                self.name,
                Status.FAILURE,
                "Lane change: At least one change parameter is None",
            )

        add_debug_entry(
            self.name,
            f"Change distance: {self.change_distance}",
        )

        debug_entry_text = "None"
        if self.change_direction is not None:
            debug_entry_text = self.change_direction.name
        add_debug_entry(
            self.name,
            f"Change direction: {debug_entry_text}",
        )

        # if change to right, do not change early
        # (as there could be no road till change point!)
        if self.change_detected and self.change_direction is LaneFreeDirection.LEFT:
            lc_free, lc_mask = tree.is_lane_free(
                right_lane=self.change_direction.value,
                lane_length=22.5,
                lane_transform=-5.0,
                check_method="fallback",
            )
            if isinstance(lc_mask, shapely.Polygon):
                add_debug_marker(debug_marker(lc_mask, color=LANECHANGE_MARKER_COLOR))
            add_debug_entry(self.name, f"Lane change: Is lane free? {lc_free.name}")
            if lc_free is LaneFreeState.FREE:
                self.counter_lanefree += 1
                # using a counter to account for inconsistencies
                if self.counter_lanefree > 1:
                    # bool to skip Wait since oncoming is free
                    LANECHANGE_FREE = True
                    if self.change_direction is LaneFreeDirection.RIGHT:
                        lanechange_offset = -2.5
                    else:
                        lanechange_offset = 2.5
                    end_transition_length = min(15.0, self.change_distance + 9.0)
                    request_start_overtake(
                        proxy=self.start_overtake_proxy,
                        offset=lanechange_offset,
                        local_end_pos=Point2.new(
                            self.change_distance + 10.0, lanechange_offset
                        ),
                        end_transition_length=end_transition_length,
                    )
                    update_stop_marks(
                        self.stop_proxy,
                        id=LANECHANGE_STOPMARK_ID,
                        reason="lane not blocked",
                        is_global=False,
                        marks=[],
                    )
                    self.curr_behavior_pub.publish(bs.lc_app_free.name)
                    return debug_status(
                        self.name,
                        Status.SUCCESS,
                        "Lane Change: Lane free, changing directly",
                    )
                else:
                    self.curr_behavior_pub.publish(bs.lc_app_blocked.name)
                    return debug_status(
                        self.name,
                        Status.RUNNING,
                        f"Lane Change: Free with count {self.counter_lanefree}/2",
                    )
            else:
                if lc_free is LaneFreeState.BLOCKED:
                    self.counter_lanefree = 0
                    add_debug_entry(
                        self.name,
                        "Lane Change: Lane blocked, reset count, stay in current lane",
                    )
                else:
                    add_debug_entry(
                        self.name,
                        "Lane Change: Lane free state unknown, "
                        f"keep count {self.counter_lanefree}/2, stay in current lane",
                    )
                self.curr_behavior_pub.publish(bs.lc_app_blocked.name)

        # currently TARGET_DISTANCE_TO_STOP_LANECHANGE == 5 (see utils.py)
        if self.change_distance <= TARGET_DISTANCE_TO_STOP_LANECHANGE:
            return debug_status(
                self.name,
                Status.SUCCESS,
                f"Lane Change: Reached target distance {self.change_distance}, "
                "stopping car and change to Wait",
            )
        else:
            if self.change_direction is LaneFreeDirection.LEFT:
                return debug_status(
                    self.name,
                    Status.RUNNING,
                    "Lane Change: Still approaching, stay in current lane",
                )
            return debug_status(
                self.name,
                Status.RUNNING,
                "Lane Change: Change to right, stay in line till change point",
            )

    def terminate(self, new_status):
        pass


class Wait(py_trees.behaviour.Behaviour):
    """
    This behavior handles the waiting in front of the lane change.
    """

    def __init__(self, name):
        super(Wait, self).__init__(name)

    def setup(self, timeout):
        self.blackboard = py_trees.blackboard.Blackboard()
        self.curr_behavior_pub = rospy.Publisher(
            "/paf/hero/" "curr_behavior", String, queue_size=1
        )
        self.stop_proxy = create_stop_marks_proxy()
        return True

    def initialise(self):
        rospy.loginfo("Lane Change Wait")
        self.change_option: Optional[RoadOption] = None
        self.change_direction: Optional[LaneFreeDirection] = None
        self.counter_lanefree = 0

    def update(self):
        """
        Waits in front of the lane change until function lane free check
        returns True.

        :return: py_trees.common.Status.RUNNING, while is lane free returns False
                 py_trees.common.Status.SUCCESS, when lane free returns True
        """
        if LANECHANGE_FREE:
            self.curr_behavior_pub.publish(bs.lc_app_free.name)
            return debug_status(
                self.name,
                py_trees.common.Status.SUCCESS,
                "Lanechange free, skipping Wait and exit lane change behavior",
            )

        map: Optional[Map] = self.blackboard.get(BLACKBOARD_MAP_ID)
        if map is None:
            return debug_status(self.name, Status.FAILURE, "Lane Change: Map is None")
        tree = map.build_tree(FlagFilter(is_collider=True, is_hero=False))

        # Update stopline info
        lane_change = self.blackboard.get("/paf/hero/lane_change")
        if lane_change is not None:
            self.change_option = lane_change.roadOption

            # Check if change is to the left or right lane
            if self.change_option == RoadOption.CHANGELANELEFT:
                self.change_direction = LaneFreeDirection.LEFT
            elif self.change_option == RoadOption.CHANGELANERIGHT:
                self.change_direction = LaneFreeDirection.RIGHT

        if self.change_option is None or self.change_direction is None:
            return debug_status(
                self.name,
                Status.FAILURE,
                "Lane Change: At least one change parameter is None",
            )

        lc_free, lc_mask = tree.is_lane_free(
            right_lane=self.change_direction.value,
            lane_length=22.5,
            lane_transform=-5.0,
            check_method="fallback",
        )
        if isinstance(lc_mask, shapely.Polygon):
            add_debug_marker(debug_marker(lc_mask, color=LANECHANGE_MARKER_COLOR))
        add_debug_entry(self.name, f"Lane change: Is lane free? {lc_free.name}")
        if lc_free is LaneFreeState.FREE:
            self.counter_lanefree += 1
            # using a counter to account for inconsistencies
            if self.counter_lanefree > 1:
                update_stop_marks(
                    self.stop_proxy,
                    id=LANECHANGE_STOPMARK_ID,
                    reason="lane not blocked",
                    is_global=False,
                    marks=[],
                )
                self.curr_behavior_pub.publish(bs.lc_wait_free.name)
                return debug_status(
                    self.name,
                    Status.SUCCESS,
                    "Lane Change Wait: Change now clear, changing",
                )
            else:
                self.curr_behavior_pub.publish(bs.lc_wait.name)
                return debug_status(
                    self.name,
                    Status.RUNNING,
                    f"Lane Change Wait: Free with count {self.counter_lanefree}/2",
                )
        else:
            self.curr_behavior_pub.publish(bs.lc_wait.name)
            if lc_free is LaneFreeState.BLOCKED:
                self.counter_lanefree = 0
                return debug_status(
                    self.name,
                    Status.RUNNING,
                    "Lane Change Wait: Lane blocked, reset count, stay in current lane",
                )
            else:
                return debug_status(
                    self.name,
                    Status.RUNNING,
                    "Lane Change Wait: Lane free state unknown, "
                    f"keep count {self.counter_lanefree}/2, stay in current lane",
                )

    def terminate(self, new_status):
        pass


class Change(py_trees.behaviour.Behaviour):
    """
    This behavior handles the switching to a new lane in the
    lane change procedure.
    """

    def __init__(self, name):
        super(Change, self).__init__(name)

    def setup(self, timeout):
        self.blackboard = py_trees.blackboard.Blackboard()
        self.curr_behavior_pub = rospy.Publisher(
            "/paf/hero/" "curr_behavior", String, queue_size=1
        )
        self.stop_proxy = create_stop_marks_proxy()
        return True

    def initialise(self):
        rospy.loginfo("Lane Change: Change to next Lane")
        self.lane_change = self.blackboard.get("/paf/hero/lane_change")
        self.change_position: Optional[Point] = None
        self.curr_behavior_pub.publish(bs.lc_enter_init.name)

    def update(self):
        """
        Continues driving through the lane change until the vehicle gets
        close enough to the next global way point.
        :return: py_trees.common.Status.RUNNING, if still driving to the next lane
                 py_trees.common.Status.SUCCESS, if lane change finished
                 py_trees.common.Status.FAILURE, if no next path point can be
                 detected.
        """
        trajectory_local = self.blackboard.get("/paf/hero/trajectory_local")

        if self.lane_change is None or trajectory_local is None:
            return debug_status(
                self.name, Status.FAILURE, "lane_change or trajectory_local is None"
            )
        else:
            self.change_position = self.lane_change.position

        if self.change_position is None:
            return debug_status(
                self.name, Status.FAILURE, "At least one change parameter is None"
            )

        # get change distance from five meter behind global change point
        # (transfered to local hero coords)
        hero_transform = _get_global_hero_transform()
        local_pos: Point2 = (
            hero_transform.inverse()
            * Point2.new(self.change_position.x, self.change_position.y)
            + Vector2.forward() * 5.0
        )
        trajectory_local = mapping_common.mask.ros_path_to_line(trajectory_local)
        change_distance = trajectory_local.line_locate_point(local_pos.to_shapely())

        if change_distance > 0:
            return debug_status(
                self.name,
                Status.RUNNING,
                "Lane Change Change: Driving to the next lane and end of lanechange",
            )
        else:
            self.curr_behavior_pub.publish(bs.lc_exit.name)
            # delete stop marks just in case
            update_stop_marks(
                self.stop_proxy,
                id=LANECHANGE_STOPMARK_ID,
                reason="lane not blocked",
                is_global=False,
                marks=[],
            )
            return debug_status(
                self.name, Status.FAILURE, "Lane Change Change: Finished"
            )

    def terminate(self, new_status):
        pass<|MERGE_RESOLUTION|>--- conflicted
+++ resolved
@@ -82,17 +82,6 @@
                  the lane change
         """
         global LANECHANGE_FREE
-<<<<<<< HEAD
-
-        lane_change = self.blackboard.get("/paf/hero/lane_change")
-        if lane_change is None:
-            return debug_status(self.name, Status.FAILURE, "lane_change is None")
-        else:
-            self.change_distance = lane_change.distance
-            self.change_detected = lane_change.isLaneChange
-            self.change_option = lane_change.roadOption
-            self.change_position = lane_change.position
-=======
         lane_change = self.blackboard.get("/paf/hero/lane_change")
         trajectory_local = self.blackboard.get("/paf/hero/trajectory_local")
         if lane_change is None or trajectory_local is None:
@@ -113,7 +102,6 @@
             self.change_distance = trajectory_local.line_locate_point(
                 local_pos.to_shapely()
             )
->>>>>>> a468aacb
 
         if (
             self.change_distance is None
@@ -136,10 +124,7 @@
         if (
             self.change_detected
             and self.change_distance < TARGET_DISTANCE_TO_TRIGGER_LANECHANGE
-<<<<<<< HEAD
-=======
             and self.change_distance > 0
->>>>>>> a468aacb
         ):
             # delete stop marks from overtake as they could block lane change
             update_stop_marks(
@@ -181,25 +166,11 @@
             else:
                 # create local coords stop mark shape based
                 # on global change position and current hero position
-<<<<<<< HEAD
-                hero_transform = _get_global_hero_transform()
-                local_pos = hero_transform.inverse() * Point2.new(
-                    self.change_position.x, self.change_position.y
-                )
-                stop_mark_shape = Rectangle(
-                    length=20.0,
-                    width=0.5,
-                    offset=Transform2D.new_translation(
-                        Vector2.new(
-                            local_pos.x() + 10.0, local_pos.y() + lane_pos * 2.5
-                        )
-=======
                 stop_mark_shape = Rectangle(
                     length=25.0,
                     width=0.5,
                     offset=Transform2D.new_translation(
                         Vector2.new(local_pos.x() + 7.5, local_pos.y() + lane_pos * 1.5)
->>>>>>> a468aacb
                     ),
                 )
                 update_stop_marks(
