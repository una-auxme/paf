--- conflicted
+++ resolved
@@ -160,11 +160,7 @@
                 )
                 stop_mark_shape = Rectangle(
                     length=20.0,
-<<<<<<< HEAD
-                    width=2.5,
-=======
                     width=0.5,
->>>>>>> eeeb1614
                     offset=Transform2D.new_translation(
                         Vector2.new(
                             local_pos.x() + 10.0, local_pos.y() + lane_pos * 2.5
@@ -439,11 +435,7 @@
             right_lane=self.change_direction.value,
             lane_length=22.5,
             lane_transform=-5.0,
-<<<<<<< HEAD
-            check_method="lanemarking",
-=======
             check_method="fallback",
->>>>>>> eeeb1614
         )
         if isinstance(lc_mask, shapely.Polygon):
             add_debug_marker(debug_marker(lc_mask, color=LANECHANGE_MARKER_COLOR))
