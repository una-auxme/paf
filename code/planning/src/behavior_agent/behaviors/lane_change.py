import py_trees
from py_trees.common import Status
from typing import Optional
from std_msgs.msg import String
from geometry_msgs.msg import Point
from planning.srv import OvertakeStatusResponse
from mapping_common.shape import Rectangle
import rospy

<<<<<<< HEAD
from . import behavior_names as bs
from local_planner.utils import TARGET_DISTANCE_TO_STOP, convert_to_ms
=======
from agents.navigation.local_planner import RoadOption

import mapping_common.mask
from mapping_common.map import Map, LaneFreeState, LaneFreeDirection
from mapping_common.entity import FlagFilter
from mapping_common.transform import Point2, Transform2D, Vector2
from mapping_common.markers import debug_marker
import shapely
from . import behavior_speed as bs
from .topics2blackboard import BLACKBOARD_MAP_ID
from .debug_markers import add_debug_marker, debug_status, add_debug_entry
from .overtake import OVERTAKE_SPACE_STOPMARKS_ID
from .overtake_service_utils import (
    create_start_overtake_proxy,
    create_end_overtake_proxy,
    create_overtake_status_proxy,
    request_start_overtake,
    request_end_overtake,
    request_overtake_status,
    _get_global_hero_transform,
)
from .stop_mark_service_utils import (
    create_stop_marks_proxy,
    update_stop_marks,
)

from local_planner.utils import (
    TARGET_DISTANCE_TO_STOP_LANECHANGE,
    TARGET_DISTANCE_TO_TRIGGER_LANECHANGE,
)

LANECHANGE_MARKER_COLOR = (153 / 255, 50 / 255, 204 / 255, 1.0)
LANECHANGE_FREE = False
LANECHANGE_STOPMARK_ID = "lanechange"
>>>>>>> 4acad8b2

"""
Source: https://github.com/ll7/psaf2
"""


class Ahead(py_trees.behaviour.Behaviour):
    """
    This behaviour checks whether there is a lane change in front of the
    ego vehicle or not and triggers the rest of the decision tree handling the
    lane change.
    """

    def __init__(self, name):
        super(Ahead, self).__init__(name)

    def setup(self, timeout):
        self.blackboard = py_trees.blackboard.Blackboard()
        self.overtake_status_proxy = create_overtake_status_proxy()
        self.end_overtake_proxy = create_end_overtake_proxy()
        self.stop_proxy = create_stop_marks_proxy()
        return True

    def initialise(self):
        global LANECHANGE_FREE
        LANECHANGE_FREE = False
        self.change_detected = False
        self.change_distance: Optional[float] = None
        self.change_option: Optional[RoadOption] = None
        self.change_position: Optional[Point] = None

    def update(self):
        """
        Gets the current distance to the next lane change.
        :return: py_trees.common.Status.SUCCESS, if the vehicle is within range
                 of the lane change
                 py_trees.common.Status.RUNNING, if overtake was ended, wait for it
                 py_trees.common.Status.FAILURE, if we are too far away from
                 the lane change
        """
        global LANECHANGE_FREE

        lane_change = self.blackboard.get("/paf/hero/lane_change")
        if lane_change is None:
            return debug_status(self.name, Status.FAILURE, "lane_change is None")
        else:
            self.change_distance = lane_change.distance
            self.change_detected = lane_change.isLaneChange
            self.change_option = lane_change.roadOption
            self.change_position = lane_change.position

        if (
            self.change_distance is None
            or self.change_option is None
            or self.change_position is None
        ):
            return debug_status(
                self.name, Status.FAILURE, "At least one change parameter is None"
            )

        overtake_status: OvertakeStatusResponse = request_overtake_status(
            self.overtake_status_proxy
        )

        # multiplier for y coord, direction for left or right lane change
        lane_pos = 1
        if self.change_option == RoadOption.CHANGELANERIGHT:
            lane_pos = -1

        if (
            self.change_detected
            and self.change_distance < TARGET_DISTANCE_TO_TRIGGER_LANECHANGE
        ):
            # delete stop marks from overtake as they could block lane change
            update_stop_marks(
                self.stop_proxy,
                id=OVERTAKE_SPACE_STOPMARKS_ID,
                reason="lanechange delete overtake marks",
                is_global=False,
                marks=[],
            )
            # if overtake in process and lanechange is planned to left:
            # just end overtake on the left lane and lanechange is finished
            if (
                overtake_status == OvertakeStatusResponse.OVERTAKING
                or overtake_status == OvertakeStatusResponse.OVERTAKE_QUEUED
            ):
                if self.change_option == RoadOption.CHANGELANELEFT:
                    # change overtake end to the same lane if we are already in overtake
                    # and want a lanechange to left
                    end_transition_length = min(15.0, self.change_distance + 9.0)
                    request_start_overtake(
                        proxy=self.end_overtake_proxy,
                        local_end_pos=Point2.new(self.change_distance + 10.0, 0.0),
                        end_transition_length=end_transition_length,
                    )
                    LANECHANGE_FREE = True
                    return debug_status(
                        self.name,
                        Status.SUCCESS,
                        "Already in overtake, just adapted overtake end_pos. "
                        "no lane change",
                    )
                else:
                    request_end_overtake(self.end_overtake_proxy)
                    return debug_status(
                        self.name, Status.RUNNING, "Lane change ahead, aborted overtake"
                    )
            # if overtake queued: delete it,
            # if no overtake ahead: continue with lanechange
            else:
                # create local coords stop mark shape based
                # on global change position and current hero position
                hero_transform = _get_global_hero_transform()
                local_pos = hero_transform.inverse() * Point2.new(
                    self.change_position.x, self.change_position.y
                )
                stop_mark_shape = Rectangle(
                    length=25.0,
                    width=0.5,
                    offset=Transform2D.new_translation(
                        Vector2.new(local_pos.x() + 7.5, local_pos.y() + lane_pos * 1.5)
                    ),
                )
                update_stop_marks(
                    self.stop_proxy,
                    id=LANECHANGE_STOPMARK_ID,
                    reason="lane blocked",
                    is_global=False,
                    marks=[stop_mark_shape],
                )
                return debug_status(self.name, Status.SUCCESS, "Lane change ahead")

        else:
            return debug_status(
                self.name,
                Status.FAILURE,
                "No lane change ahead",
            )

    def terminate(self, new_status):
        pass


class Approach(py_trees.behaviour.Behaviour):
    """
    This behaviour is executed when the ego vehicle is in close proximity of
    an lane change and behaviours.road_features.LaneChangeAhead is
    triggered. It than handles approaching the lane change, slowing the
    vehicle down appropriately.
    """

    def __init__(self, name):
        super(Approach, self).__init__(name)
        rospy.loginfo("Init -> Lane Change Behavior: Approach")

    def setup(self, timeout):
        self.blackboard = py_trees.blackboard.Blackboard()
        self.curr_behavior_pub = rospy.Publisher(
            "/paf/hero/" "curr_behavior", String, queue_size=1
        )
        self.start_overtake_proxy = create_start_overtake_proxy()
        self.stop_proxy = create_stop_marks_proxy()
        return True

    def initialise(self):
        rospy.loginfo("Approaching Change")
        self.change_detected = False
        self.change_distance: Optional[float] = None
        self.change_option: Optional[RoadOption] = None
        self.change_direction: Optional[LaneFreeDirection] = None
        self.counter_lanefree = 0
        self.curr_behavior_pub.publish(bs.lc_app_init.name)

    def update(self):
        """
        Calculates a virtual stop line and slows down while approaching unless
        lane change is not blocked.
        :return: py_trees.common.Status.RUNNING, if too far from lane change
                 py_trees.common.Status.SUCCESS, if stopped in front of lane
                 change or entered the lane change
                 py_trees.common.Status.FAILURE, if no next path point can be
                 detected.
        """
        global LANECHANGE_FREE

        if LANECHANGE_FREE:
            self.curr_behavior_pub.publish(bs.lc_app_free.name)
            return debug_status(
                self.name,
                py_trees.common.Status.SUCCESS,
                "Lanechange free, skipping Approach and exit lane change behavior",
            )

        map: Optional[Map] = self.blackboard.get(BLACKBOARD_MAP_ID)
        if map is None:
            return debug_status(self.name, Status.FAILURE, "Lane Change: Map is None")
        tree = map.build_tree(FlagFilter(is_collider=True, is_hero=False))

        # Get lane change distance waypoint from blackboard
        lane_change = self.blackboard.get("/paf/hero/lane_change")
        if lane_change is not None:
            self.change_distance = lane_change.distance
            self.change_detected = lane_change.isLaneChange
            self.change_option = lane_change.roadOption

            # Check if change is to the left or right lane
            if self.change_option == RoadOption.CHANGELANELEFT:
                self.change_direction = LaneFreeDirection.LEFT
            elif self.change_option == RoadOption.CHANGELANERIGHT:
                self.change_direction = LaneFreeDirection.RIGHT

        if (
            self.change_distance is None
            or self.change_option is None
            or self.change_direction is None
        ):
            return debug_status(
                self.name,
                Status.FAILURE,
                "Lane change: At least one change parameter is None",
            )

        add_debug_entry(
            self.name,
            f"Change distance: {self.change_distance}",
        )

        debug_entry_text = "None"
        if self.change_direction is not None:
            debug_entry_text = self.change_direction.name
        add_debug_entry(
            self.name,
            f"Change direction: {debug_entry_text}",
        )

        # if change to right, do not change early
        # (as there could be no road till change point!)
        if self.change_detected and self.change_direction is LaneFreeDirection.LEFT:
            lc_free, lc_mask = tree.is_lane_free(
                right_lane=self.change_direction.value,
                lane_length=22.5,
                lane_transform=-5.0,
                check_method="fallback",
            )
            if isinstance(lc_mask, shapely.Polygon):
                add_debug_marker(debug_marker(lc_mask, color=LANECHANGE_MARKER_COLOR))
            add_debug_entry(self.name, f"Lane change: Is lane free? {lc_free.name}")
            if lc_free is LaneFreeState.FREE:
                self.counter_lanefree += 1
                # using a counter to account for inconsistencies
                if self.counter_lanefree > 1:
                    # bool to skip Wait since oncoming is free
                    LANECHANGE_FREE = True
                    if self.change_direction is LaneFreeDirection.RIGHT:
                        lanechange_offset = -2.5
                    else:
                        lanechange_offset = 2.5
                    end_transition_length = min(15.0, self.change_distance + 9.0)
                    request_start_overtake(
                        proxy=self.start_overtake_proxy,
                        offset=lanechange_offset,
                        local_end_pos=Point2.new(
                            self.change_distance + 10.0, lanechange_offset
                        ),
                        end_transition_length=end_transition_length,
                    )
                    update_stop_marks(
                        self.stop_proxy,
                        id=LANECHANGE_STOPMARK_ID,
                        reason="lane not blocked",
                        is_global=False,
                        marks=[],
                    )
                    self.curr_behavior_pub.publish(bs.lc_app_free.name)
                    return debug_status(
                        self.name,
                        Status.SUCCESS,
                        "Lane Change: Lane free, changing directly",
                    )
                else:
                    self.curr_behavior_pub.publish(bs.lc_app_blocked.name)
                    return debug_status(
                        self.name,
                        Status.RUNNING,
                        f"Lane Change: Free with count {self.counter_lanefree}/2",
                    )
            else:
                if lc_free is LaneFreeState.BLOCKED:
                    self.counter_lanefree = 0
                    add_debug_entry(
                        self.name,
                        "Lane Change: Lane blocked, reset count, stay in current lane",
                    )
                else:
                    add_debug_entry(
                        self.name,
                        "Lane Change: Lane free state unknown, "
                        f"keep count {self.counter_lanefree}/2, stay in current lane",
                    )
                self.curr_behavior_pub.publish(bs.lc_app_blocked.name)

        # currently TARGET_DISTANCE_TO_STOP_LANECHANGE == 5 (see utils.py)
        if self.change_distance <= TARGET_DISTANCE_TO_STOP_LANECHANGE:
            return debug_status(
                self.name,
                Status.SUCCESS,
                f"Lane Change: Reached target distance {self.change_distance}, "
                "stopping car and change to Wait",
            )
        else:
            if self.change_direction is LaneFreeDirection.LEFT:
                return debug_status(
                    self.name,
                    Status.RUNNING,
                    "Lane Change: Still approaching, stay in current lane",
                )
            return debug_status(
                self.name,
                Status.RUNNING,
                "Lane Change: Change to right, stay in line till change point",
            )

    def terminate(self, new_status):
        pass


class Wait(py_trees.behaviour.Behaviour):
    """
    This behavior handles the waiting in front of the lane change.
    """

    def __init__(self, name):
        super(Wait, self).__init__(name)

    def setup(self, timeout):
        self.blackboard = py_trees.blackboard.Blackboard()
        self.curr_behavior_pub = rospy.Publisher(
            "/paf/hero/" "curr_behavior", String, queue_size=1
        )
        self.stop_proxy = create_stop_marks_proxy()
        return True

    def initialise(self):
        rospy.loginfo("Lane Change Wait")
        self.change_option: Optional[RoadOption] = None
        self.change_direction: Optional[LaneFreeDirection] = None
        self.counter_lanefree = 0

    def update(self):
        """
        Waits in front of the lane change until function lane free check
        returns True.

        :return: py_trees.common.Status.RUNNING, while is lane free returns False
                 py_trees.common.Status.SUCCESS, when lane free returns True
        """
        if LANECHANGE_FREE:
            self.curr_behavior_pub.publish(bs.lc_app_free.name)
            return debug_status(
                self.name,
                py_trees.common.Status.SUCCESS,
                "Lanechange free, skipping Wait and exit lane change behavior",
            )

        map: Optional[Map] = self.blackboard.get(BLACKBOARD_MAP_ID)
        if map is None:
            return debug_status(self.name, Status.FAILURE, "Lane Change: Map is None")
        tree = map.build_tree(FlagFilter(is_collider=True, is_hero=False))

        # Update stopline info
        lane_change = self.blackboard.get("/paf/hero/lane_change")
        if lane_change is not None:
            self.change_option = lane_change.roadOption

            # Check if change is to the left or right lane
            if self.change_option == RoadOption.CHANGELANELEFT:
                self.change_direction = LaneFreeDirection.LEFT
            elif self.change_option == RoadOption.CHANGELANERIGHT:
                self.change_direction = LaneFreeDirection.RIGHT

        if self.change_option is None or self.change_direction is None:
            return debug_status(
                self.name,
                Status.FAILURE,
                "Lane Change: At least one change parameter is None",
            )

        lc_free, lc_mask = tree.is_lane_free(
            right_lane=self.change_direction.value,
            lane_length=22.5,
            lane_transform=-5.0,
            check_method="fallback",
        )
        if isinstance(lc_mask, shapely.Polygon):
            add_debug_marker(debug_marker(lc_mask, color=LANECHANGE_MARKER_COLOR))
        add_debug_entry(self.name, f"Lane change: Is lane free? {lc_free.name}")
        if lc_free is LaneFreeState.FREE:
            self.counter_lanefree += 1
            # using a counter to account for inconsistencies
            if self.counter_lanefree > 1:
                update_stop_marks(
                    self.stop_proxy,
                    id=LANECHANGE_STOPMARK_ID,
                    reason="lane not blocked",
                    is_global=False,
                    marks=[],
                )
                self.curr_behavior_pub.publish(bs.lc_wait_free.name)
                return debug_status(
                    self.name,
                    Status.SUCCESS,
                    "Lane Change Wait: Change now clear, changing",
                )
            else:
                self.curr_behavior_pub.publish(bs.lc_wait.name)
                return debug_status(
                    self.name,
                    Status.RUNNING,
                    f"Lane Change Wait: Free with count {self.counter_lanefree}/2",
                )
        else:
            self.curr_behavior_pub.publish(bs.lc_wait.name)
            if lc_free is LaneFreeState.BLOCKED:
                self.counter_lanefree = 0
                return debug_status(
                    self.name,
                    Status.RUNNING,
                    "Lane Change Wait: Lane blocked, reset count, stay in current lane",
                )
            else:
                return debug_status(
                    self.name,
                    Status.RUNNING,
                    "Lane Change Wait: Lane free state unknown, "
                    f"keep count {self.counter_lanefree}/2, stay in current lane",
                )

    def terminate(self, new_status):
        pass


class Change(py_trees.behaviour.Behaviour):
    """
    This behavior handles the switching to a new lane in the
    lane change procedure.
    """

    def __init__(self, name):
        super(Change, self).__init__(name)

    def setup(self, timeout):
        self.blackboard = py_trees.blackboard.Blackboard()
        self.curr_behavior_pub = rospy.Publisher(
            "/paf/hero/" "curr_behavior", String, queue_size=1
        )
        self.stop_proxy = create_stop_marks_proxy()
        return True

    def initialise(self):
        rospy.loginfo("Lane Change: Change to next Lane")
        self.lane_change = self.blackboard.get("/paf/hero/lane_change")
        self.change_position: Optional[Point] = None
        self.curr_behavior_pub.publish(bs.lc_enter_init.name)

    def update(self):
        """
        Continues driving through the lane change until the vehicle gets
        close enough to the next global way point.
        :return: py_trees.common.Status.RUNNING, if still driving to the next lane
                 py_trees.common.Status.SUCCESS, if lane change finished
                 py_trees.common.Status.FAILURE, if no next path point can be
                 detected.
        """
        trajectory_local = self.blackboard.get("/paf/hero/trajectory_local")

        if self.lane_change is None or trajectory_local is None:
            return debug_status(
                self.name, Status.FAILURE, "lane_change or trajectory_local is None"
            )
        else:
            self.change_position = self.lane_change.position

        if self.change_position is None:
            return debug_status(
                self.name, Status.FAILURE, "At least one change parameter is None"
            )

        # get change distance from five meter behind global change point
        # (transfered to local hero coords)
        hero_transform = _get_global_hero_transform()
        local_pos: Point2 = (
            hero_transform.inverse()
            * Point2.new(self.change_position.x, self.change_position.y)
            + Vector2.forward() * 5.0
        )
        trajectory_local = mapping_common.mask.ros_path_to_line(trajectory_local)
        change_distance = trajectory_local.line_locate_point(local_pos.to_shapely())

        if change_distance > 0:
            return debug_status(
                self.name,
                Status.RUNNING,
                "Lane Change Change: Driving to the next lane and end of lanechange",
            )
        else:
            self.curr_behavior_pub.publish(bs.lc_exit.name)
            # delete stop marks just in case
            update_stop_marks(
                self.stop_proxy,
                id=LANECHANGE_STOPMARK_ID,
                reason="lane not blocked",
                is_global=False,
                marks=[],
            )
            return debug_status(
                self.name, Status.FAILURE, "Lane Change Change: Finished"
            )

    def terminate(self, new_status):
        pass<|MERGE_RESOLUTION|>--- conflicted
+++ resolved
@@ -7,10 +7,6 @@
 from mapping_common.shape import Rectangle
 import rospy
 
-<<<<<<< HEAD
-from . import behavior_names as bs
-from local_planner.utils import TARGET_DISTANCE_TO_STOP, convert_to_ms
-=======
 from agents.navigation.local_planner import RoadOption
 
 import mapping_common.mask
@@ -19,7 +15,7 @@
 from mapping_common.transform import Point2, Transform2D, Vector2
 from mapping_common.markers import debug_marker
 import shapely
-from . import behavior_speed as bs
+from . import behavior_names as bs
 from .topics2blackboard import BLACKBOARD_MAP_ID
 from .debug_markers import add_debug_marker, debug_status, add_debug_entry
 from .overtake import OVERTAKE_SPACE_STOPMARKS_ID
@@ -45,7 +41,6 @@
 LANECHANGE_MARKER_COLOR = (153 / 255, 50 / 255, 204 / 255, 1.0)
 LANECHANGE_FREE = False
 LANECHANGE_STOPMARK_ID = "lanechange"
->>>>>>> 4acad8b2
 
 """
 Source: https://github.com/ll7/psaf2
