--- conflicted
+++ resolved
@@ -68,19 +68,10 @@
         global_start_pos: Point2 = hero_transform * local_start_pos
         req.has_start_pos = True
         req.start_pos = global_start_pos.to_ros_msg()
-<<<<<<< HEAD
-
-    if local_end_pos is not None:
-        hero_transform = _get_global_hero_transform()
-        global_end_pos: Point2 = hero_transform * local_end_pos
-        req.has_end_pos = True
-        req.start_pos = global_end_pos.to_ros_msg()
-=======
     if local_end_pos is not None:
         global_end_pos: Point2 = hero_transform * local_end_pos
         req.has_end_pos = True
         req.end_pos = global_end_pos.to_ros_msg()
->>>>>>> 0de52b39
 
     return proxy(req)
 
