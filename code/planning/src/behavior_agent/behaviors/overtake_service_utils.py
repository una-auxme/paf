--- conflicted
+++ resolved
@@ -84,15 +84,9 @@
 def request_end_overtake(
     proxy: rospy.ServiceProxy,
     local_end_pos: Optional[Point2] = None,
-<<<<<<< HEAD
-    transition_length: float = 2.0,
-) -> EndOvertakeResponse:
-    req = EndOvertakeRequest(transition_length=transition_length)
-=======
     end_transition_length: float = 2.0,
 ) -> EndOvertakeResponse:
     req = EndOvertakeRequest(end_transition_length=end_transition_length)
->>>>>>> 25930aaf
     if local_end_pos is not None:
         hero_transform = _get_global_hero_transform()
         global_end_pos: Point2 = hero_transform * local_end_pos
