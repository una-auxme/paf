--- conflicted
+++ resolved
@@ -7,13 +7,8 @@
 from ros_compatibility.node import CompatibleNode
 import rospy
 from rospy import Publisher, Subscriber
-<<<<<<< HEAD
-from std_msgs.msg import Bool, Float32, Float32MultiArray
-from visualization_msgs.msg import MarkerArray
-=======
 from std_msgs.msg import Bool, Float32, Float32MultiArray, String
 from visualization_msgs.msg import Marker, MarkerArray
->>>>>>> cdb26af5
 from typing import Optional
 from typing import List
 from planning.cfg import ACCConfig
@@ -357,7 +352,6 @@
                 + f"DeltaV: {lead_delta_velocity}\n"
                 + f"RawACCSpeed: {desired_speed}\n"
             )
-<<<<<<< HEAD
             debug_markers.append(
                 DebugMarker(
                     marker_text,
@@ -365,7 +359,6 @@
                     offset=Vector2.new(-2.0, 0.0),
                 )
             )
-=======
 
         if self.speed_limit is None:
             # if no speed limit is available, drive 5 m/s max
@@ -379,7 +372,6 @@
         text_marker.pose.position.x = -2.0
         text_marker.pose.position.y = 0.0
         text_markers.append((text_marker, (1.0, 1.0, 1.0, 1.0)))
->>>>>>> cdb26af5
 
         self.velocity_pub.publish(desired_speed)
 
