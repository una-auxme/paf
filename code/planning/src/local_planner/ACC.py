--- conflicted
+++ resolved
@@ -182,11 +182,10 @@
         self.logdebug("ACC initialized")
 
     def __get_map(self, data: MapMsg):
-<<<<<<< HEAD
-        # seems to slow the ACC down so the loop is not executed any more
-        if data is not None:
-            self.map = Map.from_ros_msg(data)
-        # return
+        if self.map is not None:
+            self.last_map_timestamp = self.map.timestamp
+        self.map = Map.from_ros_msg(data)
+        self.update_velocity()
 
     def dynamic_reconfigure_callback(self, config: "ACCConfig", level):
         self.sg_Ki = config["sg_Ki"]
@@ -198,42 +197,6 @@
         self.ct_d_min = config["ct_d_min"]
 
         return config
-
-    def __update_radar_data(self, data: Float32MultiArray):
-        if not data.data or len(data.data) < 2:
-            # no distance and speed data of the leading vehicle is transferred
-            # (leading vehicle is very far away)
-            self.leading_vehicle_distance = None
-            self.leading_vehicle_relative_speed = None
-            self.leading_vehicle_speed = None
-        else:
-            self.leading_vehicle_distance = data.data[0]
-            self.leading_vehicle_relative_speed = data.data[1]
-            self.leading_vehicle_speed = (
-                self.__current_velocity + self.leading_vehicle_relative_speed
-            )
-
-    def __collision_callback(self, data: Float32):
-        """Safe approximated speed form obstacle in front together with
-        timestamp when recieved.
-        Timestamp is needed to check wether we still have a vehicle in front
-
-        Args:
-            data (Float32): Speed from obstacle in front
-        """
-        if np.isinf(data.data[0]):
-            # If no obstacle is in front, we reset all values
-            self.obstacle_speed = None
-            self.obstacle_distance = None
-            return
-        self.obstacle_speed = data.data[1]
-        self.obstacle_distance = data.data[0]
-=======
-        if self.map is not None:
-            self.last_map_timestamp = self.map.timestamp
-        self.map = Map.from_ros_msg(data)
-
-        self.update_velocity()
 
     # def __update_radar_data(self, data: Float32MultiArray):
     #     if not data.data or len(data.data) < 2:
@@ -264,7 +227,6 @@
     #         return
     #     self.obstacle_speed = data.data[1]
     #     self.obstacle_distance = data.data[0]
->>>>>>> a850d9d6
 
     def __get_unstuck_flag(self, data: Bool):
         """Set unstuck flag
@@ -380,81 +342,15 @@
         """
 
         # Parameters for the PI controller
-        Kp = self.ct_Kp  # 0.5
-        Ki = self.ct_Ki  # 1.5
-        T_gap = self.ct_T_gap  # 1.9
-        d_min = self.ct_d_min  # 1
+        # Kp = self.ct_Kp  # 0.5
+        # Ki = self.ct_Ki  # 1.5
+        # T_gap = self.ct_T_gap  # 1.9
+        # d_min = self.ct_d_min  # 1
 
         # Parameters for the stop and go system
         # Ki_sg = 1.5
         # T_gap_sg = 1.9  # unit: seconds
         # d_min_sg = 3
-
-<<<<<<< HEAD
-        def loop(timer_event=None):
-            """
-            Permanent checks if distance to a possible object is too small and
-            publishes the desired speed to motion planning
-            """
-
-            if (
-                self.leading_vehicle_distance is not None
-                and self.leading_vehicle_speed is not None
-                and self.__current_velocity is not None
-            ):
-                if (
-                    self.__current_velocity < 2
-                ):  # stop and go system for velocities between 0 m/s and 2 m/s
-                    # should use the P-controller below as soon as we get reasonable
-                    # radar data
-                    if self.leading_vehicle_distance > 8:
-                        desired_speed = 6
-                    elif self.leading_vehicle_distance > 3:
-                        desired_speed = 5
-                    elif self.leading_vehicle_distance > 1:
-                        desired_speed = 4
-                    else:
-                        desired_speed = 1
-
-                    # desired_distance = d_min_sg + T_gap_sg * self.__current_velocity
-                    # delta_d = self.leading_vehicle_distance - desired_distance
-                    # delta_v = self.leading_vehicle_speed - self.__current_velocity
-                    # speed_adjustment = Ki_sg * delta_d
-                    # desired_speed = self.__current_velocity + speed_adjustment
-                    # if desired_speed < 0:
-                    #    desired_speed = 0
-
-                else:  # system for velocities > 3 m/s  = 10.8 km/h
-                    desired_distance = d_min + T_gap * self.__current_velocity
-                    delta_d = self.leading_vehicle_distance - desired_distance
-                    delta_v = self.leading_vehicle_speed - self.__current_velocity
-                    speed_adjustment = Ki * delta_d + Kp * delta_v
-                    desired_speed = self.__current_velocity + speed_adjustment
-                    if desired_speed < 0:
-                        desired_speed = 0
-                    if (
-                        self.speed_limit is not None
-                        and desired_speed > self.speed_limit
-                    ):
-                        desired_speed = self.speed_limit
-
-                desired_speed = utils.interpolate_speed(
-                    desired_speed, self.__current_velocity
-                )
-                self.velocity_pub.publish(desired_speed)
-
-            elif self.speed_limit is not None:
-                # If we have no obstacle, we want to drive with the current
-                # speed limit
-                self.velocity_pub.publish(self.speed_limit)
-            else:
-                # If we don't have speed limits do not drive
-                # probably a problem accured in the global planner
-                self.velocity_pub.publish(0)
-
-        self.new_timer(self.control_loop_rate, loop)
-=======
->>>>>>> a850d9d6
         self.spin()
 
     def update_velocity(self):
