#!/usr/bin/env python
import math
from typing import Optional

import numpy as np
import shapely
from shapely import LineString

import ros_compatibility as roscomp
import rospy
from geometry_msgs.msg import Pose, PoseStamped
from nav_msgs.msg import Path
from ros_compatibility.node import CompatibleNode
from rospy import Publisher, Subscriber
from std_msgs.msg import Float32, Float32MultiArray
from planning.srv import (
    StartOvertake,
    EndOvertake,
    OvertakeStatus,
    StartOvertakeRequest,
    EndOvertakeRequest,
    OvertakeStatusRequest,
    StartOvertakeResponse,
    EndOvertakeResponse,
    OvertakeStatusResponse,
)
<<<<<<< HEAD

import mapping_common.hero
import mapping_common.mask
import mapping_common.map
from mapping_common.transform import Vector2, Point2, Transform2D
=======
>>>>>>> 43d5e52a

import mapping_common.hero
import mapping_common.mask
import mapping_common.map
from mapping_common.transform import Vector2, Point2, Transform2D

TRAJECTORY_DISTANCE_THRESHOLD: float = 0.5
"""threshold under which the planner decides it is on a trajectory
"""


class MotionPlanning(CompatibleNode):
    """
    This node received the trajectory_global from the PrePlanner/global_planner.

    It then calculates the trajectory_local and publishes it.

    The published trajectory_local has local coordinates in relation to the hero car
    and is cropped to the projected center point of the car.
    It might also contain an overtake depending on self.overtake_request.

    For starting and stopping overtakes, it provides
    StartOvertake, EndOvertake and OvertakeStatus services

    It also publishes the OpenDrive speed limit based on the hero's position
    on the trajectory.
    """

    def __init__(self):
        super(MotionPlanning, self).__init__("MotionPlanning")
        self.role_name = self.get_param("role_name", "hero")
        self.control_loop_rate = self.get_param("control_loop_rate", 0.05)

        # Overtake related stuff
        self.overtake_request: Optional[StartOvertakeRequest] = None
        """If an overtake is queued or running, this is populated
        """
        self.overtake_status: OvertakeStatusResponse = OvertakeStatusResponse(
            status=OvertakeStatusResponse.NO_OVERTAKE
        )

        # Trajectory related stuff
        self.current_pos: Optional[Point2] = None
        self.current_heading: Optional[float] = None
        self.global_trajectory: Optional[Path] = None
        self.init_trajectory: bool = True
        """If the trajectory has changed and we need to do initialization"""
        self.speed_limits_OD = None
        self.current_global_waypoint_idx: int = 0
        """Index of the !!ROUGHLY!! current waypoint of self.global_trajectory

        Look in self._update_current_global_waypoint_idx() for why it even exists
        """

        # Subscriber

        self.head_sub = self.new_subscription(
            Float32,
            f"/paf/{self.role_name}/current_heading",
            self.__set_heading,
            qos_profile=1,
        )

        self.trajectory_sub = self.new_subscription(
            Path,
            f"/paf/{self.role_name}/trajectory_global",
            self.__set_global_trajectory,
            qos_profile=1,
        )
        # Get initial set of speed limits from global planner
        self.speed_limit_OD_sub: Subscriber = self.new_subscription(
            Float32MultiArray,
            f"/paf/{self.role_name}/speed_limits_OpenDrive",
            self.__set_speed_limits_opendrive,
            qos_profile=1,
        )
        self.current_pos_sub = self.new_subscription(
            PoseStamped,
            f"/paf/{self.role_name}/current_pos",
            self.__set_current_pos,
            qos_profile=1,
        )

        # Services

        self.start_overtake_service = rospy.Service(
            f"/paf/{self.role_name}/motion_planning/start_overtake",
            StartOvertake,
            self.__start_overtake_callback,
        )

        self.end_overtake_service = rospy.Service(
            f"/paf/{self.role_name}/motion_planning/end_overtake",
            EndOvertake,
            self.__end_overtake_callback,
        )

        self.overtake_status_service = rospy.Service(
            f"/paf/{self.role_name}/motion_planning/overtake_status",
            OvertakeStatus,
            self.__overtake_status_callback,
        )

        # Publisher

        self.global_trajectory_pub: Publisher = self.new_publisher(
            msg_type=Path, topic=f"/paf/{self.role_name}/trajectory", qos_profile=1
        )
        self.local_trajectory_pub: Publisher = self.new_publisher(
            msg_type=Path,
            topic=f"/paf/{self.role_name}/trajectory_local",
            qos_profile=1,
        )
        self.speed_limit_publisher: Publisher = self.new_publisher(
            Float32, f"/paf/{self.role_name}/speed_limit", qos_profile=1
        )

        self.logdebug("MotionPlanning started")
        self.counter = 0

    def __start_overtake_callback(
        self, req: StartOvertakeRequest
    ) -> StartOvertakeResponse:
        msg = "Received request for overtake"
        if self.overtake_request is not None:
            if sign(req.offset) == sign(self.overtake_request.offset):
                # Offsets have the same sign -> take the abs bigger one
                req.offset = max(
                    abs(req.offset), abs(self.overtake_request.offset)
                ) * sign(req.offset)
                msg = f"Adjusted existing overtake. Used bigger offset: {req.offset}."
            else:
                msg = "Overwrote existing overtake."
            if (
                req.has_start_pos
                and self.overtake_status.status == OvertakeStatusResponse.OVERTAKING
            ):
                # We are already overtaking, continue to do so
                req.has_start_pos = False
                msg += " Ignored new start point, because overtake is already running."

        if self.overtake_status.status == OvertakeStatusResponse.NO_OVERTAKE:
            self.overtake_status.status = OvertakeStatusResponse.OVERTAKE_QUEUED

        self.overtake_status.offset = req.offset
        self.overtake_request = req

        rospy.loginfo(f"MotionPlanning: {msg}")
        return StartOvertakeResponse(success=True, msg=msg)

    def __end_overtake_callback(self, req: EndOvertakeRequest) -> EndOvertakeResponse:
        msg = "No overtake aborted: No overtake has been running"
        if self.overtake_request is not None:
            if req.has_end_pos:
                self.overtake_request.has_end_pos = True
                self.overtake_request.end_pos = req.end_pos
                self.overtake_request.end_transition_length = req.end_transition_length
                msg = "Adjusted end of existing overtake"
            else:
                self.overtake_request = None
                msg = "Cancelled existing overtake"
<<<<<<< HEAD
                self.overtake_status.status = OvertakeStatusResponse.NO_OVERTAKE
=======
                if self.overtake_status.status == OvertakeStatusResponse.OVERTAKING:
                    self.overtake_status.status = OvertakeStatusResponse.OVERTAKE_ENDING
                else:
                    self.overtake_status.status = OvertakeStatusResponse.NO_OVERTAKE
>>>>>>> 43d5e52a

        rospy.loginfo(f"MotionPlanning: {msg}")
        return EndOvertakeResponse(success=True, msg=msg)

    def __overtake_status_callback(
        self, req: OvertakeStatusRequest
    ) -> OvertakeStatusResponse:
        return self.overtake_status

    def __set_heading(self, data: Float32):
        """Set current Heading

        Args:
            data (Float32): Current Heading vom Subscriber
        """
        self.current_heading = data.data

    def __set_current_pos(self, data: PoseStamped):
        """Sets the current position and
        publishes a new trajectory_local based on it

        Args:
            data (PoseStamped): current position
        """
        self.current_pos = Point2.from_ros_msg(data.pose.position)
        self.publish_local_trajectory()

    def publish_local_trajectory(self):
        if (
            self.current_heading is None
            or self.global_trajectory is None
            or self.current_pos is None
        ):
            return

        hero_transform = mapping_common.map.build_global_hero_transform(
            self.current_pos.x(),
            self.current_pos.y(),
            self.current_heading,
        )

        if self.init_trajectory:
            # We need to find the start point first
            self.current_global_waypoint_idx = 0
            max_length = None
            max_idx = None
            min_idx = 0
            self.init_trajectory = False
        else:
            self._update_current_global_waypoint_idx()
            max_length = 200.0
            max_idx = self.current_global_waypoint_idx + int(max_length * 2)
            min_idx = max(0, self.current_global_waypoint_idx - int(max_length * 2))

        global_traj_line = mapping_common.mask.ros_path_to_line(
            self.global_trajectory, start_idx=min_idx, end_idx=max_idx
        )
        global_traj_line = self._apply_overtake(
            global_traj_line, hero_transform=hero_transform
        )

        local_trajectory = mapping_common.mask.build_trajectory(
            global_traj_line,
            hero_transform,
            max_length=max_length,
            centered=False,
        )
        if local_trajectory is None:
            # Try to reinitialize trajectory on next position update
            self.init_trajectory = True
            rospy.logfatal_throttle(1.0, "MotionPlanning: Empty trajectory")
            return

        (start_x, start_y) = local_trajectory.coords[0]
        start_vector = Vector2.new(start_x, start_y)
        if start_vector.length() > 100.0:
            # We are far away from the trajectory
            # Try to reinitialize trajectory on next position update
            self.init_trajectory = True
            rospy.logfatal_throttle(1.0, "MotionPlanning: Too far away from trajectory")
            # Do not return here, otherwise the car does not continue driving

        # Calculation finished, ready for publishing
        local_path = mapping_common.mask.line_to_ros_path(local_trajectory)

        local_path.header.stamp = rospy.get_rostime()
        local_path.header.frame_id = "hero"
        # Publish local path
        self.local_trajectory_pub.publish(local_path)
        # Publish the global path for reference
        self.global_trajectory.header.stamp = rospy.get_rostime()
        self.global_trajectory.header.frame_id = "global"
        self.global_trajectory_pub.publish(self.global_trajectory)
        # Publish speed limit
        if (
            self.speed_limits_OD is not None
            and len(self.speed_limits_OD) > self.current_global_waypoint_idx
        ):
            self.speed_limit_publisher.publish(
                self.speed_limits_OD[self.current_global_waypoint_idx]
            )
        else:
            rospy.logwarn_throttle(
                1, "Motion planning: No speed limit available for current waypoint"
            )

    def _update_current_global_waypoint_idx(self):
        """The next_global_waypoint_idx is used to limit the build_trajectory
        algorithm to a certain part of the trajectory.
        This saves processing time and
        avoids bugs with a "looping"/self-crossing trajectory"""
<<<<<<< HEAD
=======
        if self.current_pos is None:
            return
>>>>>>> 43d5e52a
        while len(self.global_trajectory.poses) > self.current_global_waypoint_idx + 1:
            pose0: Pose = self.global_trajectory.poses[
                self.current_global_waypoint_idx
            ].pose
            pose1: Pose = self.global_trajectory.poses[
                self.current_global_waypoint_idx + 1
            ].pose
            point0 = Point2.from_ros_msg(pose0.position)
            point1 = Point2.from_ros_msg(pose1.position)
            if self.current_pos.distance_to(point0) > self.current_pos.distance_to(
                point1
            ):
                self.current_global_waypoint_idx += 1
            elif self.current_global_waypoint_idx > 0:
<<<<<<< HEAD
=======
                # Check if we need to count the index backwards
>>>>>>> 43d5e52a
                last_pose: Pose = self.global_trajectory.poses[
                    self.current_global_waypoint_idx - 1
                ].pose
                last_point = Point2.from_ros_msg(last_pose.position)
                if self.current_pos.distance_to(point0) > self.current_pos.distance_to(
                    last_point
                ):
<<<<<<< HEAD
                    self.current_global_waypoint_idx -= 1
=======
                    self.current_global_waypoint_idx = max(
                        0, self.current_global_waypoint_idx - 1
                    )
>>>>>>> 43d5e52a
                else:
                    break
            else:
                break

    def _apply_overtake(
        self, global_trajectory: LineString, hero_transform: Transform2D
    ) -> LineString:
        """Adds an overtake trajectory to *global_trajectory*
        if self.overtake_request is set.

        Args:
            global_trajectory (LineString)
            hero_transform (Transform2D)

        Returns:
            LineString: global_trajectory modified with an overtake
        """
<<<<<<< HEAD
        if self.overtake_request is None:
            self.overtake_status.status = OvertakeStatusResponse.NO_OVERTAKE
=======
        hero = mapping_common.hero.create_hero_entity()
        front_point: Point2 = hero_transform * Point2.new(hero.get_front_x(), 0.0)
        front_point_s = front_point.to_shapely()

        if self.overtake_request is None:
            distance_to_trajectory = shapely.distance(global_trajectory, front_point_s)
            if distance_to_trajectory < TRAJECTORY_DISTANCE_THRESHOLD:
                self.overtake_status.status = OvertakeStatusResponse.NO_OVERTAKE
>>>>>>> 43d5e52a
            return global_trajectory

        hero_point = hero_transform.translation().point()

        before_trajectory: Optional[LineString] = None
        overtake_trajectory: Optional[LineString] = global_trajectory
        after_trajectory: Optional[LineString] = None

        overtake_request = self.overtake_request
        if not overtake_request.has_start_pos:
            overtake_request.has_start_pos = True
            overtake_request.start_pos = hero_point.to_ros_msg()

        global_start_point_s = Point2.from_ros_msg(
            overtake_request.start_pos
        ).to_shapely()
        start_dist = overtake_trajectory.line_locate_point(global_start_point_s)
        (before_trajectory, overtake_trajectory) = mapping_common.mask.split_line_at(
            overtake_trajectory, start_dist
        )

        if overtake_request.has_end_pos and overtake_trajectory is not None:
            global_end_point_s = Point2.from_ros_msg(
                overtake_request.end_pos
            ).to_shapely()
            end_dist = overtake_trajectory.line_locate_point(global_end_point_s)
            (overtake_trajectory, after_trajectory) = mapping_common.mask.split_line_at(
                overtake_trajectory, end_dist
            )

            if overtake_trajectory is None:
                # If we are after the end of the overtake -> delete overtake_request
<<<<<<< HEAD
                rospy.loginfo("MotionPlanning: Finished overtake")
                self.overtake_request = None
                self.overtake_status.status = OvertakeStatusResponse.NO_OVERTAKE
=======
                rospy.loginfo("MotionPlanning: Overtake ending")
                self.overtake_request = None
                self.overtake_status.status = OvertakeStatusResponse.OVERTAKE_ENDING
>>>>>>> 43d5e52a

        if overtake_trajectory is None:
            return global_trajectory

        # Create the overtake by offsetting
        overtake_trajectory = overtake_trajectory.offset_curve(
            distance=overtake_request.offset
        )

        # We only start overtaking if we are
        # close enough to the overtake trajectory.
        # In local coordinated the position of the car is (0, 0), but
        # Using the front (hood) position for the check is better
<<<<<<< HEAD
        hero = mapping_common.hero.create_hero_entity()
        front_point: Point2 = hero_transform * Point2.new(hero.get_front_x(), 0.0)
        front_point_s = front_point.to_shapely()
        distance_to_overtake = shapely.distance(overtake_trajectory, front_point_s)
        if distance_to_overtake < 0.5:
=======
        distance_to_overtake = shapely.distance(overtake_trajectory, front_point_s)
        if distance_to_overtake < TRAJECTORY_DISTANCE_THRESHOLD:
>>>>>>> 43d5e52a
            self.overtake_status.status = OvertakeStatusResponse.OVERTAKING

        # Apply "smooth" transition by cropping the before and after parts
        ot_length = overtake_trajectory.length
        overtake_trajectory_cropped = mapping_common.mask.clamp_line(
            overtake_trajectory,
            start_distance=overtake_request.start_transition_length,
            end_distance=ot_length - overtake_request.end_transition_length,
        )
        if overtake_trajectory_cropped is not None:
            overtake_trajectory = overtake_trajectory_cropped

        # Build final trajectory by appending coordinates
        coords = np.array(overtake_trajectory.coords)
        if before_trajectory is not None:
            coords = np.append(np.array(before_trajectory.coords), coords, axis=0)
        if after_trajectory is not None:
            coords = np.append(coords, np.array(after_trajectory.coords), axis=0)

        overtake_trajectory = LineString(coords)
        return overtake_trajectory

    def __set_global_trajectory(self, data: Path):
        """get current trajectory global planning

        Args:
            data (Path): Trajectory waypoints
        """
        self.global_trajectory = data
        # TODO: Only reinit if we receive a different trajectory
        self.init_trajectory = True
        self.loginfo("Global trajectory received")

    def __set_speed_limits_opendrive(self, data: Float32MultiArray):
        """Recieve speed limits from OpenDrive via global planner

        Args:
            data (Float32MultiArray): speed limits per waypoint
        """
        self.speed_limits_OD = data.data

    def run(self):
        self.spin()


def sign(f: float) -> float:
    """Returns +-1.0 depending on the sign of f

    Python math has no sign function

    Args:
        f (float)

    Returns:
        float: -1.0 or +1.0 depending on the sign of f
    """
    return math.copysign(1.0, f)


if __name__ == "__main__":
    roscomp.init("MotionPlanning")
    try:
        node = MotionPlanning()
        node.run()
    except KeyboardInterrupt:
        pass
    finally:
        roscomp.shutdown()<|MERGE_RESOLUTION|>--- conflicted
+++ resolved
@@ -24,14 +24,6 @@
     EndOvertakeResponse,
     OvertakeStatusResponse,
 )
-<<<<<<< HEAD
-
-import mapping_common.hero
-import mapping_common.mask
-import mapping_common.map
-from mapping_common.transform import Vector2, Point2, Transform2D
-=======
->>>>>>> 43d5e52a
 
 import mapping_common.hero
 import mapping_common.mask
@@ -193,14 +185,10 @@
             else:
                 self.overtake_request = None
                 msg = "Cancelled existing overtake"
-<<<<<<< HEAD
-                self.overtake_status.status = OvertakeStatusResponse.NO_OVERTAKE
-=======
                 if self.overtake_status.status == OvertakeStatusResponse.OVERTAKING:
                     self.overtake_status.status = OvertakeStatusResponse.OVERTAKE_ENDING
                 else:
                     self.overtake_status.status = OvertakeStatusResponse.NO_OVERTAKE
->>>>>>> 43d5e52a
 
         rospy.loginfo(f"MotionPlanning: {msg}")
         return EndOvertakeResponse(success=True, msg=msg)
@@ -312,11 +300,8 @@
         algorithm to a certain part of the trajectory.
         This saves processing time and
         avoids bugs with a "looping"/self-crossing trajectory"""
-<<<<<<< HEAD
-=======
         if self.current_pos is None:
             return
->>>>>>> 43d5e52a
         while len(self.global_trajectory.poses) > self.current_global_waypoint_idx + 1:
             pose0: Pose = self.global_trajectory.poses[
                 self.current_global_waypoint_idx
@@ -331,10 +316,7 @@
             ):
                 self.current_global_waypoint_idx += 1
             elif self.current_global_waypoint_idx > 0:
-<<<<<<< HEAD
-=======
                 # Check if we need to count the index backwards
->>>>>>> 43d5e52a
                 last_pose: Pose = self.global_trajectory.poses[
                     self.current_global_waypoint_idx - 1
                 ].pose
@@ -342,13 +324,9 @@
                 if self.current_pos.distance_to(point0) > self.current_pos.distance_to(
                     last_point
                 ):
-<<<<<<< HEAD
-                    self.current_global_waypoint_idx -= 1
-=======
                     self.current_global_waypoint_idx = max(
                         0, self.current_global_waypoint_idx - 1
                     )
->>>>>>> 43d5e52a
                 else:
                     break
             else:
@@ -367,10 +345,6 @@
         Returns:
             LineString: global_trajectory modified with an overtake
         """
-<<<<<<< HEAD
-        if self.overtake_request is None:
-            self.overtake_status.status = OvertakeStatusResponse.NO_OVERTAKE
-=======
         hero = mapping_common.hero.create_hero_entity()
         front_point: Point2 = hero_transform * Point2.new(hero.get_front_x(), 0.0)
         front_point_s = front_point.to_shapely()
@@ -379,7 +353,6 @@
             distance_to_trajectory = shapely.distance(global_trajectory, front_point_s)
             if distance_to_trajectory < TRAJECTORY_DISTANCE_THRESHOLD:
                 self.overtake_status.status = OvertakeStatusResponse.NO_OVERTAKE
->>>>>>> 43d5e52a
             return global_trajectory
 
         hero_point = hero_transform.translation().point()
@@ -412,15 +385,9 @@
 
             if overtake_trajectory is None:
                 # If we are after the end of the overtake -> delete overtake_request
-<<<<<<< HEAD
-                rospy.loginfo("MotionPlanning: Finished overtake")
-                self.overtake_request = None
-                self.overtake_status.status = OvertakeStatusResponse.NO_OVERTAKE
-=======
                 rospy.loginfo("MotionPlanning: Overtake ending")
                 self.overtake_request = None
                 self.overtake_status.status = OvertakeStatusResponse.OVERTAKE_ENDING
->>>>>>> 43d5e52a
 
         if overtake_trajectory is None:
             return global_trajectory
@@ -434,16 +401,8 @@
         # close enough to the overtake trajectory.
         # In local coordinated the position of the car is (0, 0), but
         # Using the front (hood) position for the check is better
-<<<<<<< HEAD
-        hero = mapping_common.hero.create_hero_entity()
-        front_point: Point2 = hero_transform * Point2.new(hero.get_front_x(), 0.0)
-        front_point_s = front_point.to_shapely()
-        distance_to_overtake = shapely.distance(overtake_trajectory, front_point_s)
-        if distance_to_overtake < 0.5:
-=======
         distance_to_overtake = shapely.distance(overtake_trajectory, front_point_s)
         if distance_to_overtake < TRAJECTORY_DISTANCE_THRESHOLD:
->>>>>>> 43d5e52a
             self.overtake_status.status = OvertakeStatusResponse.OVERTAKING
 
         # Apply "smooth" transition by cropping the before and after parts
