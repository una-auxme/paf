--- conflicted
+++ resolved
@@ -236,17 +236,10 @@
         pose_list = self.trajectory.poses #vehicle's planned path.
 
         # Only use fallback
-<<<<<<< HEAD
+        self.generate_overtake_trajectory(distance_obj, pose_list)
+        self.__overtake_status = 1
         self.overtake_fallback(distance_obj, pose_list) #likely implements a simpler, predefined maneuver for overtaking, which adjusts the trajectory if more sophisticated planning is unavailable or as a safety fallback option.
         self.__overtake_status = 1 #overtake successfully planed
-        self.overtake_success_pub.publish(self.__overtake_status)
-        return
-
-    def overtake_fallback(self, distance, pose_list, unstuck=False): #his method constructs a temporary path around an obstacle based on the current location, intended distance to overtake, and a choice between two different lateral offsets depending on whether the vehicle is in an “unstuck” situation.
-        #codepart for overtake behaviour
-=======
-        self.generate_overtake_trajectory(distance_obj, pose_list)
-        self.__overtake_status = 1
         self.overtake_success_pub.publish(self.__overtake_status)
         return
 
@@ -270,7 +263,8 @@
         Returns:
             None: The method updates the self.trajectory attribute with the new path.
         """
->>>>>>> cd6c47aa
+    def overtake_fallback(self, distance, pose_list, unstuck=False): #his method constructs a temporary path around an obstacle based on the current location, intended distance to overtake, and a choice between two different lateral offsets depending on whether the vehicle is in an “unstuck” situation.
+        #codepart for overtake behaviour
         currentwp = self.current_wp
         normal_x_offset = 2
         unstuck_x_offset = 3  # could need adjustment with better steering
@@ -579,13 +573,9 @@
                 # create overtake trajectory starting 6 meteres before
                 # the obstacle
                 # 6 worked well in tests, but can be adjusted
-<<<<<<< HEAD
-                self.overtake_fallback(self.unstuck_distance, pose_list, unstuck=True) #A fallback overtaking path is created to move around the obstacle when necessary.
-=======
                 self.generate_overtake_trajectory(
                     self.unstuck_distance, pose_list, unstuck=True
                 )
->>>>>>> cd6c47aa
                 self.logfatal("Overtake Trajectory while unstuck!")
                 self.unstuck_overtake_flag = True
                 self.init_overtake_pos = self.current_pos[:2]
