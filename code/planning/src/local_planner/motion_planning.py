--- conflicted
+++ resolved
@@ -105,67 +105,6 @@
             self.__set_current_pos,
             qos_profile=1,
         )
-<<<<<<< HEAD
-        # self.curr_behavior_sub: Subscriber = self.new_subscription(
-        #     String,
-        #     f"/paf/{self.role_name}/curr_behavior",
-        #     self.__set_curr_behavior,
-        #     qos_profile=1,
-        # )
-        # self.ot_distance_sub: Subscriber = self.new_subscription(
-        #     Float32,
-        #     f"/paf/{self.role_name}/overtake_distance",
-        #     self.__set_ot_distance,
-        #     qos_profile=1,
-        # )
-        # self.emergency_sub: Subscriber = self.new_subscription(
-        #     Bool,
-        #     f"/paf/{self.role_name}/unchecked_emergency",
-        #     self.__check_emergency,
-        #     qos_profile=1,
-        # )
-        # self.acc_sub: Subscriber = self.new_subscription(
-        #     Float32,
-        #     f"/paf/{self.role_name}/acc_velocity",
-        #     self.__set_acc_speed,
-        #     qos_profile=1,
-        # )
-
-        # self.stopline_sub: Subscriber = self.new_subscription(
-        #     Waypoint,
-        #     f"/paf/{self.role_name}/waypoint_distance",
-        #     self.__set_stopline,
-        #     qos_profile=1,
-        # )
-
-        # self.change_point_sub: Subscriber = self.new_subscription(
-        #     LaneChange,
-        #     f"/paf/{self.role_name}/lane_change",
-        #     self.__set_change_point,
-        #     qos_profile=1,
-        # )
-
-        # self.traffic_y_sub: Subscriber = self.new_subscription(
-        #     Int16,
-        #     f"/paf/{self.role_name}/Center/traffic_light_y_distance",
-        #     self.__set_traffic_y_distance,
-        #     qos_profile=1,
-        # )
-        # self.unstuck_distance_sub: Subscriber = self.new_subscription(
-        #     Float32,
-        #     f"/paf/{self.role_name}/unstuck_distance",
-        #     self.__set_unstuck_distance,
-        #     qos_profile=1,
-        # )
-
-        # self.ot_bicycle_sub: Subscriber = self.new_subscription(
-        #     Bool,
-        #     f"/paf/{self.role_name}/ot_bicycle",
-        #     self.__set_ot_bicycle,
-        #     qos_profile=1,
-        # )
-=======
->>>>>>> d34380d0
 
         # Services
 
