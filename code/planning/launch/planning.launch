<!-- TODO: Insert components of component -->
<launch>
<<<<<<< HEAD

=======
    <node pkg="planning" type="dev_global_route.py" name="DevGlobalRoute" output="screen">
           <param name="sampling_resolution" value="75.0" />
           <param name="routes" value="/opt/leaderboard/data/routes_devtest.xml" />
     </node>
>>>>>>> e1aec131
</launch><|MERGE_RESOLUTION|>--- conflicted
+++ resolved
@@ -1,11 +1,7 @@
 <!-- TODO: Insert components of component -->
 <launch>
-<<<<<<< HEAD
-
-=======
     <node pkg="planning" type="dev_global_route.py" name="DevGlobalRoute" output="screen">
            <param name="sampling_resolution" value="75.0" />
            <param name="routes" value="/opt/leaderboard/data/routes_devtest.xml" />
      </node>
->>>>>>> e1aec131
 </launch>