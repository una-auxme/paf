--- conflicted
+++ resolved
@@ -36,12 +36,6 @@
             f"/paf/{self.role_name}/max_velocity",
             qos_profile=1)
 
-<<<<<<< HEAD
-        self.velocity = 4.0
-        self.delta_velocity = 0.125
-        self.max_velocity = 5.0
-        self.min_velocity = 4
-=======
         self.__cur_v: float = 0.0
         self.__is_moving: bool = False
         self.__is_parking: bool = True
@@ -51,7 +45,6 @@
         self.delta_velocity = 0.05
         self.max_velocity = 7.0
         self.min_velocity = 3.0
->>>>>>> cc064926
 
         self.__dv = self.delta_velocity
 
