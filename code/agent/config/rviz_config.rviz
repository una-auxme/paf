--- conflicted
+++ resolved
@@ -66,15 +66,8 @@
         Imu: false
         Lidar: false
         Lidar_filtered: false
-<<<<<<< HEAD
         Path: true
         Radar: false
-=======
-        MarkerArray: true
-        Path: false
-        PointCloud2: true
-        Radar: true
->>>>>>> 65e8d2d1
         Value: true
         VisonNode Output: true
       Zoom Factor: 1
@@ -336,15 +329,9 @@
       Invert Z Axis: false
       Name: Current View
       Near Clip Distance: 0.009999999776482582
-<<<<<<< HEAD
       Pitch: 1.1647968292236328
       Target Frame: <Fixed Frame>
       Yaw: 3.2323193550109863
-=======
-      Pitch: 1.439797043800354
-      Target Frame: <Fixed Frame>
-      Yaw: 3.0523226261138916
->>>>>>> 65e8d2d1
     Saved: ~
 Window Geometry:
   Camera:
