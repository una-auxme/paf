cmake_minimum_required(VERSION 3.0.2)
project(perception)

## Compile as C++11, supported in ROS Kinetic and newer
# add_compile_options(-std=c++11)

## Find catkin macros and libraries
## if COMPONENTS list like find_package(catkin REQUIRED COMPONENTS xyz)
## is used, also find other catkin packages
find_package(catkin REQUIRED)

## System dependencies are found with CMake's conventions
find_package(catkin REQUIRED COMPONENTS
  rosout
  rospy
  std_msgs
  message_generation
)


## Uncomment this if the package has a setup.py. This macro ensures
## modules and global scripts declared therein get installed
## See http://ros.org/doc/api/catkin/html/user_guide/setup_dot_py.html
catkin_python_setup()

################################################
## Declare ROS messages, services and actions ##
################################################

## To declare and build messages, services or actions from within this
## package, follow these steps:
## * Let MSG_DEP_SET be the set of packages whose message types you use in
##   your messages/services/actions (e.g. std_msgs, actionlib_msgs, ...).
## * In the file package.xml:
##   * add a build_depend tag for "message_generation"
##   * add a build_depend and a exec_depend tag for each package in MSG_DEP_SET
##   * If MSG_DEP_SET isn't empty the following dependency has been pulled in
##     but can be declared for certainty nonetheless:
##     * add a exec_depend tag for "message_runtime"
## * In this file (CMakeLists.txt):
##   * add "message_generation" and every package in MSG_DEP_SET to
##     find_package(catkin REQUIRED COMPONENTS ...)
##   * add "message_runtime" and every package in MSG_DEP_SET to
##     catkin_package(CATKIN_DEPENDS ...)
##   * uncomment the add_*_files sections below as needed
##     and list every .msg/.srv/.action file to be processed
##   * uncomment the generate_messages entry below
##   * add every package in MSG_DEP_SET to generate_messages(DEPENDENCIES ...)

## Generate messages in the 'msg' folder
add_message_files(
  FILES
  Waypoint.msg
  LaneChange.msg
<<<<<<< HEAD
  TrafficLightState.msg
=======
  MinDistance.msg
>>>>>>> e318820e
)

## Generate services in the 'srv' folder
# add_service_files(
#   FILES
#   Service1.srv
#   Service2.srv
# )

## Generate actions in the 'action' folder
# add_action_files(
#   FILES
#   Action1.action
#   Action2.action
# )

## Generate added messages and services with any dependencies listed here
generate_messages(
  DEPENDENCIES
  std_msgs
)

################################################
## Declare ROS dynamic reconfigure parameters ##
################################################

## To declare and build dynamic reconfigure parameters within this
## package, follow these steps:
## * In the file package.xml:
##   * add a build_depend and a exec_depend tag for "dynamic_reconfigure"
## * In this file (CMakeLists.txt):
##   * add "dynamic_reconfigure" to
##     find_package(catkin REQUIRED COMPONENTS ...)
##   * uncomment the "generate_dynamic_reconfigure_options" section below
##     and list every .cfg file to be processed

## Generate dynamic reconfigure parameters in the 'cfg' folder
# generate_dynamic_reconfigure_options(
#   cfg/DynReconf1.cfg
#   cfg/DynReconf2.cfg
# )

###################################
## catkin specific configuration ##
###################################
## The catkin_package macro generates cmake config files for your package
## Declare things to be passed to dependent projects
## INCLUDE_DIRS: uncomment this if your package contains header files
## LIBRARIES: libraries you create in this project that dependent projects also need
## CATKIN_DEPENDS: catkin_packages dependent projects also need
## DEPENDS: system dependencies of this project that dependent projects also need
catkin_package(
#  INCLUDE_DIRS include
#  LIBRARIES perception
#  CATKIN_DEPENDS other_catkin_pkg
#  DEPENDS system_lib
)

###########
## Build ##
###########

## Specify additional locations of header files
## Your package locations should be listed before other locations
include_directories(
# include
# ${catkin_INCLUDE_DIRS}
)

## Declare a C++ library
# add_library(${PROJECT_NAME}
#   src/${PROJECT_NAME}/perception.cpp
# )

## Add cmake target dependencies of the library
## as an example, code may need to be generated before libraries
## either from message generation or dynamic reconfigure
# add_dependencies(${PROJECT_NAME} ${${PROJECT_NAME}_EXPORTED_TARGETS} ${catkin_EXPORTED_TARGETS})

## Declare a C++ executable
## With catkin_make all packages are built within a single CMake context
## The recommended prefix ensures that target names across packages don't collide
# add_executable(${PROJECT_NAME}_node src/perception_node.cpp)

## Rename C++ executable without prefix
## The above recommended prefix causes long target names, the following renames the
## target back to the shorter version for ease of user use
## e.g. "rosrun someones_pkg node" instead of "rosrun someones_pkg someones_pkg_node"
# set_target_properties(${PROJECT_NAME}_node PROPERTIES OUTPUT_NAME node PREFIX "")

## Add cmake target dependencies of the executable
## same as for the library above
# add_dependencies(${PROJECT_NAME}_node ${${PROJECT_NAME}_EXPORTED_TARGETS} ${catkin_EXPORTED_TARGETS})

## Specify libraries to link a library or executable target against
# target_link_libraries(${PROJECT_NAME}_node
#   ${catkin_LIBRARIES}
# )

#############
## Install ##
#############

# all install targets should use catkin DESTINATION variables
# See http://ros.org/doc/api/catkin/html/adv_user_guide/variables.html

## Mark executable scripts (Python etc.) for installation
## in contrast to setup.py, you can choose the destination
# catkin_install_python(PROGRAMS
#   scripts/my_python_script
#   DESTINATION ${CATKIN_PACKAGE_BIN_DESTINATION}
# )

## Mark executables for installation
## See http://docs.ros.org/melodic/api/catkin/html/howto/format1/building_executables.html
# install(TARGETS ${PROJECT_NAME}_node
#   RUNTIME DESTINATION ${CATKIN_PACKAGE_BIN_DESTINATION}
# )

## Mark libraries for installation
## See http://docs.ros.org/melodic/api/catkin/html/howto/format1/building_libraries.html
# install(TARGETS ${PROJECT_NAME}
#   ARCHIVE DESTINATION ${CATKIN_PACKAGE_LIB_DESTINATION}
#   LIBRARY DESTINATION ${CATKIN_PACKAGE_LIB_DESTINATION}
#   RUNTIME DESTINATION ${CATKIN_GLOBAL_BIN_DESTINATION}
# )

## Mark cpp header files for installation
# install(DIRECTORY include/${PROJECT_NAME}/
#   DESTINATION ${CATKIN_PACKAGE_INCLUDE_DESTINATION}
#   FILES_MATCHING PATTERN "*.h"
#   PATTERN ".svn" EXCLUDE
# )

## Mark other files for installation (e.g. launch and bag files, etc.)
# install(FILES
#   # myfile1
#   # myfile2
#   DESTINATION ${CATKIN_PACKAGE_SHARE_DESTINATION}
# )

#############
## Testing ##
#############

## Add gtest based cpp test target and link libraries
# catkin_add_gtest(${PROJECT_NAME}-test test/test_perception.cpp)
# if(TARGET ${PROJECT_NAME}-test)
#   target_link_libraries(${PROJECT_NAME}-test ${PROJECT_NAME})
# endif()

## Add folders to be run by python nosetests
# catkin_add_nosetests(test)<|MERGE_RESOLUTION|>--- conflicted
+++ resolved
@@ -52,11 +52,8 @@
   FILES
   Waypoint.msg
   LaneChange.msg
-<<<<<<< HEAD
   TrafficLightState.msg
-=======
   MinDistance.msg
->>>>>>> e318820e
 )
 
 ## Generate services in the 'srv' folder
