#!/usr/bin/env python
# ROS imports
import rospy
import cv2
import ros_compatibility as roscomp
from ros_compatibility.node import CompatibleNode
from sensor_msgs.msg import Image as ImageMsg
from rospy.numpy_msg import numpy_msg
from cv_bridge import CvBridge

# intermediate Layer imports
from mapping_common.shape import Rectangle, Circle
from mapping_common.entity import Entity, Lanemarking
from mapping_common.transform import Transform2D, Vector2
from visualization_msgs.msg import Marker, MarkerArray
from geometry_msgs.msg import Point

# from scipy.spatial.transform import Rotation as R
# clustering imports
import numpy as np
from sklearn.cluster import DBSCAN


class lane_position(CompatibleNode):
    def __init__(self, name, **kwargs):
        super().__init__(name, **kwargs)
        self.bridge = CvBridge()
        self.dist_arrays = []
        # get camera parameters
        self.camera_x = self.get_param("camera_x")
        self.camera_y = self.get_param("camera_y")
        self.camera_z = self.get_param("camera_z")
        self.camera_roll = self.get_param("camera_roll")
        self.camera_yaw = self.get_param("camera_yaw")
        self.camera_pitch = self.get_param("camera_pitch")
        self.camera_width = self.get_param("camera_width")
        self.camera_height = self.get_param("camera_height")
        self.camera_fov = self.get_param("camera_fov")
        self.center_x = 5
        self.line_length = 15
        self.line_width = 0.5
        self.zmin = -1.7
        self.z_max = -1.6
        self.epsilon_camera = 0.4
        self.min_samples_camera = 180
        self.epsilon_lidar = 0.7
        self.min_samples_lidar = 4
        # self.P, self.K, self.R, self.T = self.create_Matrices()

        self.setup_subscriptions()
        self.setup_publishers()

    def run(self):
        self.spin()
        pass

    def setup_subscriptions(self):
        """
        sets up a subscriber to the lanemask
        """

        self.new_subscription(
            msg_type=numpy_msg(ImageMsg),
            callback=self.lanemask_handler,
            topic="/paf/hero/Center/lane_mask",
            qos_profile=1,
        )

        """
        sets up a subscriber to the driveable area
        """

        self.new_subscription(
            msg_type=numpy_msg(ImageMsg),
            callback=self.driveable_area_handler,
            topic="/paf/hero/Center/driveable_area",
            qos_profile=1,
        )

        """
        sets up a subscription to the lidar
        depth image of the selected camera angle
        """

        self.new_subscription(
            msg_type=numpy_msg(ImageMsg),numpy transpose
            callback=self.distance_array_handler,
            topic="/paf/hero/Center/dist_array",
            qos_profile=1,
        )

    def setup_publishers(self):
        self.coordinate_image_publisher = self.new_publisher(
            msg_type=numpy_msg(ImageMsg),
            topic="/paf/hero/Center/coordinate_image",
            qos_profile=1,
        )
        self.marker_visualization_camera_publisher = rospy.Publisher(
            rospy.get_param("~marker_topic", "/paf/hero/Lane/Marker_camera"),
            MarkerArray,
            queue_size=10,
        )
        self.marker_visualization_lidar_publisher = rospy.Publisher(
            rospy.get_param("~marker_topic", "/paf/hero/Lane/Marker_lidar"),
            MarkerArray,
            queue_size=10,
        )

    def lanemask_handler(self, ImageMsg):
        lanemask = self.bridge.imgmsg_to_cv2(img_msg=ImageMsg, desired_encoding="8UC1")
        points_camera = self.get_point_by_angle(lanemask)
        points_lidar = self.get_points_by_lidar(lanemask)

        marker_array_camera, boundingboxes_camera = self.process_lanemask(
            lanemask,
            points_camera,
            red=1.0,
            green=0.5,
            blue=0.5,
            epsilon=self.epsilon_camera,
            min_samples=self.min_samples_camera,
        )
        marker_array_lidar, boundingboxes_lidar = self.process_lanemask(
            lanemask,
            points_lidar,
            red=0.5,
            green=1.0,
            blue=0.5,
            epsilon=self.epsilon_lidar,
            min_samples=self.min_samples_lidar,
        )

        # Publish the MarkerArray for visualization
        self.marker_visualization_camera_publisher.publish(marker_array_camera)
        self.marker_visualization_lidar_publisher.publish(marker_array_lidar)

        """transform = Transform2D.new_translation(Vector2.new())
        Lanemarking(
            Lanemarking.Style.SOLID,
        )

        def entities_from_lidar(self) -> List[Entity]:
        if self.lidar_data is None:
            return []

        data = self.lidar_data
        coordinates = ros_numpy.point_cloud2.pointcloud2_to_array(data)
        shape = Circle(0.15)
        lidar_entities = []
        for x, y, z, intensity in coordinates:
            if z < -1.5 or z > 1.0:
                # Ignore street level lidar points and stuff above
                continue
            if random.random() < 0.9:
                # Get rid of points because performance
                continue
            v = Vector2.new(x, y)
            transform = Transform2D.new_translation(v)
            flags = Flags(is_collider=True)
            e = Entity(
                confidence=0.5 * intensity,
                priority=0.25,
                shape=shape,
                transform=transform,
                timestamp=data.header.stamp,
                flags=flags,
            )
            lidar_entities.append(e)

        return lidar_entities
        pass
"""

    def process_lanemask(
        self, lanemask, points, red, green, blue, epsilon, min_samples
    ):
        clusters, labels = self.cluster_points(lanemask, epsilon, min_samples)
        lidar_clusters = self.map_lidar2cluster(lanemask, labels)
        bounding_boxes = self.get_bounding_boxes(labels, points)
        marker_array = self.create_marker_array(bounding_boxes, red, green, blue)
        return marker_array, bounding_boxes

    def create_marker_array(self, bounding_boxes, red, green, blue):
        # Create a MarkerArray for visualization
        marker_array = MarkerArray()
        for label, bounding_box in enumerate(bounding_boxes):
            marker = self.create_rectangle_marker(
                label, bounding_box, "marker_camera", red, green, blue
            )
            marker_array.markers.append(marker)
        return marker_array

    def create_rectangle_marker(
        self, label, rectangle, namespace, red=1.0, green=0.5, blue=0.5
    ):
        """
        Creates an RViz Marker for visualizing a 3D bounding box.

        This function generates a Marker object for RViz to visualize a 3D bounding box
        as a series of connected lines representing the edges of the box.

        Args:
            label (int): Unique identifier for the cluster or object.
                        Used as the Marker ID.
            bbox (tuple): Bounding box dimensions in the format:
                        (x_min, x_max, y_min, y_max, z_min, z_max).

        Returns:
            Marker: A LINE_LIST Marker object that can be published to RViz.
        """

        z_min = -1.7
        z_max = -1.2

        # Initialize the Marker object
        marker = Marker()
        marker.header.frame_id = "hero/LIDAR"  # Reference frame for the marker
        marker.ns = "marker_lidar"  # Namespace to group related markers
        marker.id = int(label)  # Use the label as the unique marker ID
        marker.lifetime = rospy.Duration(0.1)  # Marker visibility duration in seconds
        marker.type = Marker.LINE_LIST  # Marker type to represent bounding box edges
        marker.action = Marker.ADD  # Action to add or modify the marker

        # Set marker properties
        marker.scale.x = 0.1  # Line thickness
        marker.color.r = red  # Red color component
        marker.color.g = green  # Green color component
        marker.color.b = blue  # Blue color component
        marker.color.a = 1.0  # Opacity (1.0 = fully visible)

        # Define the 8 corners of the 3D bounding box
        points = [
            Point(rectangle[0][0], rectangle[0][1], z_min),  # Bottom face
            Point(rectangle[1][0], rectangle[1][1], z_min),
            Point(rectangle[2][0], rectangle[2][1], z_min),
            Point(rectangle[3][0], rectangle[3][1], z_min),
            Point(rectangle[0][0], rectangle[0][1], z_max),  # Bottom face
            Point(rectangle[1][0], rectangle[1][1], z_max),
            Point(rectangle[2][0], rectangle[2][1], z_max),
            Point(rectangle[3][0], rectangle[3][1], z_max),
        ]

        # Define lines connecting the corners of the bounding box
        lines = [
            (0, 1),
            (1, 2),
            (2, 3),
            (3, 0),  # Bottom face
            (4, 5),
            (5, 6),
            (6, 7),
            (7, 4),  # Top face
            (0, 4),
            (1, 5),
            (2, 6),
            (3, 7),  # Vertical edges
        ]

        # Add points for each line segment to the marker
        for start, end in lines:
            marker.points.append(points[start])
            marker.points.append(points[end])

        return marker

    def driveable_area_handler(self, ImageMsg):
        """mask = self.bridge.imgmsg_to_cv2(img_msg=ImageMsg, desired_encoding="8UC1")
        points = self.get_point_by_angle(mask)
        labels = []
        bounding_boxes = self.get_bounding_boxes(labels, points)"""

    def distance_array_handler(self, ImageMsg):
        dist_array = self.bridge.imgmsg_to_cv2(
            img_msg=ImageMsg, desired_encoding="passthrough"
        )
        self.dist_arrays = dist_array

    def get_bounding_boxes(self, labels, points):
        """
        Berechnet die Bounding Boxes für geclusterte Punkte.

        :param x_coords: x-Koordinaten der Punkte
        :param y_coords: y-Koordinaten der Punkte
        :param epsilon: Maximaler Abstand für DBSCAN-Clustering
        :param min_samples: Minimale Punktanzahl pro Cluster
        :return: Liste von Bounding Boxes [(x_min, y_min, x_max, y_max), ...]
        """
        # Berechnung der Bounding Boxes für jeden Cluster
        bounding_boxes = []
        unique_labels = set(labels)
        poly_list = []

        for label in unique_labels:
            if label == -1:  # Rauschen ignorieren
                continue
            cluster_points = points[labels == label]

            y = cluster_points[:, 1]
            x = cluster_points[:, 0]
            poly = np.poly1d(np.polyfit(x, y, deg=1))
            poly_list.append(poly)

            # Steigung und Achsenabschnitt der Geraden
            m = poly.coefficients[0]  # Steigung
            c = poly.coefficients[1]  # Achsenabschnitt
            center_y = np.mean(y)
            theta = np.arctan(m)
            dx = (self.line_length / 2) * np.cos(theta)
            dy = (self.line_length / 2) * np.sin(theta)
            x1, y1 = self.center_x - dx, center_y - dy
            x2, y2 = self.center_x + dx, center_y + dy

            # Punkte des Rechtecks basierend auf der Breite
            dx_perp = (self.line_width / 2) * np.sin(theta)
            dy_perp = (self.line_width / 2) * np.cos(theta)

            rect_points = [
                (x1 - dx_perp, y1 + dy_perp),
                (x1 + dx_perp, y1 - dy_perp),
                (x2 + dx_perp, y2 - dy_perp),
                (x2 - dx_perp, y2 + dy_perp),
            ]

            bounding_boxes.append(rect_points)
        return bounding_boxes

    def cluster_points(self, lanemask, epsilon, min_samples):
        labels = []
        clustering = []
        points = np.argwhere(lanemask == 255)
        try:
            # DBSCAN-Clustering
            clustering = DBSCAN(eps=2, min_samples=1).fit(points)
            labels = clustering.labels_
            mask = np.zeros_like(lanemask)
            labels = labels.reshape(720, 1280)

        except Exception as e:
            self.get_logger().error(f"could not cluster given points: {str(e)}")
        return clustering, labels

    def get_point_by_angle(self, lanemask):  # nur einmal berrechen
        x_ground = []
        y_ground = []
        try:
            w = self.camera_width
            h = self.camera_height
            theta_h = np.deg2rad(self.camera_fov)  # Horizontaler FOV in Radiant
            theta_v = theta_h * (h / w)  # Vertikaler FOV in Radiant
            # Schritt 1: Pixelgitter erstellen
            u, v = np.meshgrid(np.arange(w), np.arange(h))

            # Schritt 2: Richtungsvektoren berechnen
            d_x = np.ones_like(u, dtype=float)  # x-Richtung bleibt konstant = 1
            d_y = -(u - w / 2) / (w / 2) * np.tan(theta_h / 2)
            d_z = (h / 2 - v) / (h / 2) * np.tan(theta_v / 2)
            d_x = np.where(lanemask, d_x, np.nan)
            d_y = np.where(lanemask, d_y, np.nan)
            d_z = np.where(lanemask, d_z, np.nan)
            # Schritt 3: Parameter t berechnen (z = 0)
            t = -self.camera_z / d_z
            # Schritt 4: Bodenpunkte berechnen
            x_ground = t * d_x
            y_ground = t * d_y
            # Schritt 5: Maske anwenden
            x_ground = x_ground[~np.isnan(x_ground)]
            y_ground = y_ground[~np.isnan(y_ground)]
        except Exception as e:
            self.get_logger().error(f"Failed to calculate distance of Pixel: {str(e)}")
<<<<<<< HEAD
        points = np.stack((x_ground, y_ground), axis=1)
        return points

    def get_points_by_lidar(self, lanemask):
        mask = lanemask != 0
        points = self.dist_arrays[mask]
        points = points[~np.all(points == [0.0, 0.0, 0.0], axis=1)]
        return points

    def get_boundingbox_by_lidar(self, lanemask):
=======
        return x_ground, y_ground
    
    def project_2d_into_3d(self, lanemask):
        z = self.filter_lanemask(lanemask)
        coordinates = self.filter_image(lanemask)

        K = self.create_K()
        R = self.create_rotation_matrix()
        x = (coordinates[0] - K[0][2])/ K[0][0]
        y = (coordinates[1] - K[1][2])/ K[1][1]
        
        X_c = x * z 
        Y_c = y * z
        Z_c = z
        C = np.array([[X_c], [Y_c], [Z_c]])
        T = np.array([[self.camera_x],[self.camera_y],[self.camera_z]])
        W = R @ C + T

    def create_K(self):
        fov_horizontal = np.deg2rad(self.camera_fov)
        fov_vertical = 2 * np.arctan((self.camera_height/self.camera_width)*np.tan(fov_horizontal/2))
        f_x = self.camera_width / (2 * np.tan(fov_horizontal/2))
        f_y = self.camera_height / (2 * np.tan(fov_vertical/2))
        c_x = self.camera_width
        c_y = self.camera_height
        K = np.array([[f_x, 0, c_x], [0, f_y, c_y], [0,0,1]])
        return K
    
    def create_rotation_matrix(self):
        roll = np.deg2rad(self.camera_roll)
        pitch = np.deg2rad(self.camera_pitch)
        yaw = np.deg2rad(self.camera_yaw)

        R_x = np.array([
        [1, 0, 0],
        [0, np.cos(roll), -np.sin(roll)],
        [0, np.sin(roll), np.cos(roll)]
        ])

        # Rotation matrix around y-axis (Pitch)
        R_y = np.array([
            [np.cos(pitch), 0, np.sin(pitch)],
            [0, 1, 0],
            [-np.sin(pitch), 0, np.cos(pitch)]
        ])

        # Rotation matrix around z-axis (Yaw)
        R_z = np.array([
            [np.cos(yaw), -np.sin(yaw), 0],
            [np.sin(yaw), np.cos(yaw), 0],
            [0, 0, 1]
        ])

        # Combined rotation matrix (Yaw -> Pitch -> Roll)
        R = np.dot(R_z, np.dot(R_y, R_x))
        
        return R

    def filter_image(self, lanemask):
        y_coords, x_coords = np.where(lanemask != 0)
        # Combine the x and y coordinates into pairs
        coordinates = list(zip(x_coords, y_coords))

        return coordinates

    def filter_lanemask(self, lanemask):
>>>>>>> 33fcb8ec
        mask = lanemask != 0
        points = self.dist_arrays[mask]
        points = points[~np.all(points == [0.0, 0.0, 0.0], axis=1)]
        return points

    def get_boundingbox_by_lidar(self, lanemask):
        points = self.filter_lanemask(lanemask)
        # DBSCAN-Clustering
        clustering = DBSCAN(eps=1.0, min_samples=5).fit(points)
        labels = clustering.labels_

        # Berechnung der Bounding Boxes für jeden Cluster
        bounding_boxes = []
        unique_labels = set(labels)
        for label in unique_labels:
            if label == -1:  # Rauschen ignorieren
                continue
            cluster_points = points[labels == label]
            x_min, y_min, z_min = cluster_points.min(axis=0)
            x_max, y_max, z_max = cluster_points.max(axis=0)
            bounding_boxes.append((x_min, y_min, x_max, y_max))

        return bounding_boxes

    """    def create_coordinate_image(self, x_coords, y_coords):
        # 1. Schritt: Bildgröße bestimmen (maximale Werte aus x und y)
        x_coords = x_coords * 10
        y_coords = y_coords * 10
        image_size = (
            int(np.max(x_coords)) + 10,
            int(np.max(y_coords)) + 10,
        )  # 10 Pixel extra für Rand

        # 2. Schritt: Leeres Bild erstellen
        image = np.zeros(image_size)

        # 3. Schritt: Vektorisierte Berechnung der Pixelkoordinaten
        # Stelle sicher, dass x und y innerhalb der Bildgröße liegen
        x_pixel = np.clip(x_coords.astype(int), 0, image_size[1] - 1)
        y_pixel = np.clip(y_coords.astype(int), 0, image_size[0] - 1)

        # 4. Schritt: Setze alle relevanten Pixel auf 1 (oder eine andere Farbe)
        image[y_pixel, x_pixel] = (
            255  # Setzt die Pixel, die den Koordinaten entsprechen, auf 1 (weiß)
        )
        return image"""

    """def create_Matrices(self):
        f = self.camera_width / (2.0 * np.tan(self.camera_fov * np.pi / 360))
        cx = self.camera_width / 2.0
        cy = self.camera_height / 2.0
        # Interne Kameramatrix
        K = np.array([[f, 0, cx], [0, f, cy], [0, 0, 1]], dtype=np.float64)
        R = self.create_rotation_matrix(
            self.camera_roll, self.camera_pitch, self.camera_yaw
        )
        T = -R @ [self.camera_x, self.camera_y, self.camera_z]
        # Create a grid of pixel coordinates (u, v)
        self.u, self.v = np.meshgrid(
            np.arange(self.camera_width), np.arange(self.camera_height)
        )
        flip = np.array([[0, 1, 0], [0, 0, -1], [1, 0, 0]], dtype=np.float32)

        c_y = np.cos(np.radians(self.camera_yaw))
        s_y = np.sin(np.radians(self.camera_yaw))
        c_r = np.cos(np.radians(self.camera_roll))
        s_r = np.sin(np.radians(self.camera_roll))
        c_p = np.cos(np.radians(self.camera_pitch))
        s_p = np.sin(np.radians(self.camera_pitch))
        matrix = np.identity(4)
        matrix[0, 3] = self.camera_x
        matrix[1, 3] = self.camera_y
        matrix[2, 3] = self.camera_z
        matrix[0, 0] = c_p * c_y
        matrix[0, 1] = c_y * s_p * s_r - s_y * c_r
        matrix[0, 2] = -c_y * s_p * c_r - s_y * s_r
        matrix[1, 0] = s_y * c_p
        matrix[1, 1] = s_y * s_p * s_r + c_y * c_r
        matrix[1, 2] = -s_y * s_p * c_r + c_y * s_r
        matrix[2, 0] = s_p
        matrix[2, 1] = -c_p * s_r
        matrix[2, 2] = c_p * c_r
        matrix = np.linalg.inv(matrix)
        P = K @ flip @ matrix[:3, :]

        return P, K, R, T

    def transform_camera2worldcoordinates(self, lanemask):

        # Flatten the mask and pixel coordinates
        mask_flat = lanemask.flatten()
        u_flat = self.u.flatten()
        v_flat = self.v.flatten()
        # Select only the masked pixels
        masked_indices = np.where(mask_flat == 255)[0]
        u_selected = u_flat[masked_indices]
        v_selected = v_flat[masked_indices]
        # Construct pixel coordinates in homogeneous form
        pixel_coords = np.stack(
            [
                u_selected,
                v_selected,
                np.zeros_like(u_selected),
                np.ones_like(u_selected),
            ],
            axis=0,
        )
        # Transform pixel coordinates to normalized camera coordinates
        norm_camera_coords = self.K_inv @ pixel_coords
        # Project to the ground plane (z_world = 0)
        z_c = self.T[2]  # Camera height
        camera_coords = norm_camera_coords * z_c

        # Transform to world coordinates
        world_coords_homogeneous = np.dot(
            self.R.T, camera_coords - self.T[:, np.newaxis]
        )

        # Extract X, Y world coordinates
        world_coords = world_coords_homogeneous[:2, :].T
        return world_coords

    def create_rotation_matrix(self, roll, pitch, yaw):
        """ """
        Computes the rotation matrix from roll, pitch, and yaw angles.
        :param roll: Rotation around the x-axis (in degrees)
        :param pitch: Rotation around the y-axis (in degrees)
        :param yaw: Rotation around the z-axis (in degrees)
        :return: 3x3 rotation matrix
        """ """
        # Convert angles from degrees to radians
        roll = np.radians(roll)
        pitch = np.radians(pitch)
        yaw = np.radians(yaw)

        # Rotation numpy transposematrix for rotation around the x-axis (Roll)
        R_z = np.array(
            [
                [1, 0, 0],
                [0, np.cos(yaw), -np.sin(yaw)],
                [0, np.sin(yaw), np.cos(yaw)],
            ]
        )

        # Rotation matrix for rotation around the y-axis (Pitch)
        R_y = np.array(
            [
                [np.cos(pitch), 0, np.sin(pitch)],
                [0, 1, 0],
                [-np.sin(pitch), 0, np.cos(pitch)],
            ]
        )

        # Rotation matrix for rotation around the z-axis (Yaw)
        R_x = np.array(
            [
                [np.cos(roll), -np.sin(roll), 0],
                [np.sin(roll), np.cos(roll), 0],
                [0, 0, 1],
            ]
        )

        # Combined rotation matrix (R = Rz * Ry * Rx)
        R = R_z @ R_y @ R_x
        return R"""


if __name__ == "__main__":
    roscomp.init("Lanedetection_node")
    node = lane_position("Lanedetection_node")
    node.run()


'''
pitch=y
roll = x
yaw = z'''<|MERGE_RESOLUTION|>--- conflicted
+++ resolved
@@ -83,7 +83,7 @@
         """
 
         self.new_subscription(
-            msg_type=numpy_msg(ImageMsg),numpy transpose
+            msg_type=numpy_msg(ImageMsg),
             callback=self.distance_array_handler,
             topic="/paf/hero/Center/dist_array",
             qos_profile=1,
@@ -367,7 +367,7 @@
             y_ground = y_ground[~np.isnan(y_ground)]
         except Exception as e:
             self.get_logger().error(f"Failed to calculate distance of Pixel: {str(e)}")
-<<<<<<< HEAD
+
         points = np.stack((x_ground, y_ground), axis=1)
         return points
 
@@ -377,64 +377,66 @@
         points = points[~np.all(points == [0.0, 0.0, 0.0], axis=1)]
         return points
 
-    def get_boundingbox_by_lidar(self, lanemask):
-=======
         return x_ground, y_ground
-    
+
     def project_2d_into_3d(self, lanemask):
         z = self.filter_lanemask(lanemask)
         coordinates = self.filter_image(lanemask)
 
         K = self.create_K()
         R = self.create_rotation_matrix()
-        x = (coordinates[0] - K[0][2])/ K[0][0]
-        y = (coordinates[1] - K[1][2])/ K[1][1]
-        
-        X_c = x * z 
+        x = (coordinates[0] - K[0][2]) / K[0][0]
+        y = (coordinates[1] - K[1][2]) / K[1][1]
+
+        X_c = x * z
         Y_c = y * z
         Z_c = z
         C = np.array([[X_c], [Y_c], [Z_c]])
-        T = np.array([[self.camera_x],[self.camera_y],[self.camera_z]])
+        T = np.array([[self.camera_x], [self.camera_y], [self.camera_z]])
         W = R @ C + T
 
     def create_K(self):
         fov_horizontal = np.deg2rad(self.camera_fov)
-        fov_vertical = 2 * np.arctan((self.camera_height/self.camera_width)*np.tan(fov_horizontal/2))
-        f_x = self.camera_width / (2 * np.tan(fov_horizontal/2))
-        f_y = self.camera_height / (2 * np.tan(fov_vertical/2))
+        fov_vertical = 2 * np.arctan(
+            (self.camera_height / self.camera_width) * np.tan(fov_horizontal / 2)
+        )
+        f_x = self.camera_width / (2 * np.tan(fov_horizontal / 2))
+        f_y = self.camera_height / (2 * np.tan(fov_vertical / 2))
         c_x = self.camera_width
         c_y = self.camera_height
-        K = np.array([[f_x, 0, c_x], [0, f_y, c_y], [0,0,1]])
+        K = np.array([[f_x, 0, c_x], [0, f_y, c_y], [0, 0, 1]])
         return K
-    
+
     def create_rotation_matrix(self):
         roll = np.deg2rad(self.camera_roll)
         pitch = np.deg2rad(self.camera_pitch)
         yaw = np.deg2rad(self.camera_yaw)
 
-        R_x = np.array([
-        [1, 0, 0],
-        [0, np.cos(roll), -np.sin(roll)],
-        [0, np.sin(roll), np.cos(roll)]
-        ])
+        R_x = np.array(
+            [
+                [1, 0, 0],
+                [0, np.cos(roll), -np.sin(roll)],
+                [0, np.sin(roll), np.cos(roll)],
+            ]
+        )
 
         # Rotation matrix around y-axis (Pitch)
-        R_y = np.array([
-            [np.cos(pitch), 0, np.sin(pitch)],
-            [0, 1, 0],
-            [-np.sin(pitch), 0, np.cos(pitch)]
-        ])
+        R_y = np.array(
+            [
+                [np.cos(pitch), 0, np.sin(pitch)],
+                [0, 1, 0],
+                [-np.sin(pitch), 0, np.cos(pitch)],
+            ]
+        )
 
         # Rotation matrix around z-axis (Yaw)
-        R_z = np.array([
-            [np.cos(yaw), -np.sin(yaw), 0],
-            [np.sin(yaw), np.cos(yaw), 0],
-            [0, 0, 1]
-        ])
+        R_z = np.array(
+            [[np.cos(yaw), -np.sin(yaw), 0], [np.sin(yaw), np.cos(yaw), 0], [0, 0, 1]]
+        )
 
         # Combined rotation matrix (Yaw -> Pitch -> Roll)
         R = np.dot(R_z, np.dot(R_y, R_x))
-        
+
         return R
 
     def filter_image(self, lanemask):
@@ -445,7 +447,6 @@
         return coordinates
 
     def filter_lanemask(self, lanemask):
->>>>>>> 33fcb8ec
         mask = lanemask != 0
         points = self.dist_arrays[mask]
         points = points[~np.all(points == [0.0, 0.0, 0.0], axis=1)]
@@ -616,10 +617,4 @@
 if __name__ == "__main__":
     roscomp.init("Lanedetection_node")
     node = lane_position("Lanedetection_node")
-    node.run()
-
-
-'''
-pitch=y
-roll = x
-yaw = z'''+    node.run()