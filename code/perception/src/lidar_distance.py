--- conflicted
+++ resolved
@@ -29,75 +29,7 @@
         """
         Callback function that processes LiDAR point cloud data.
 
-<<<<<<< HEAD
-        # Center
-        reconstruct_bit_mask_center = lidar_filter_utility.bounding_box(
-            coordinates,
-            max_x=np.inf,
-            min_x=0.0,
-            min_z=-np.inf
-        )
-        reconstruct_coordinates_center = coordinates[reconstruct_bit_mask_center]
-        reconstruct_coordinates_xyz_center = np.array(
-            lidar_filter_utility.remove_field_name(
-                reconstruct_coordinates_center, "intensity"
-            ).tolist()
-        )
-        dist_array_center = self.reconstruct_img_from_lidar(
-            reconstruct_coordinates_xyz_center, focus="Center"
-        )
-        dist_array_center_msg = self.bridge.cv2_to_imgmsg(
-            dist_array_center, encoding="passthrough"
-        )
-        dist_array_center_msg.header = data.header
-        self.dist_array_center_publisher.publish(dist_array_center_msg)
-
-        # Back
-        reconstruct_bit_mask_back = lidar_filter_utility.bounding_box(
-            coordinates,
-            max_x=0.0,
-            min_x=-np.inf,
-            min_z=-1.6,
-        )
-        reconstruct_coordinates_back = coordinates[reconstruct_bit_mask_back]
-        reconstruct_coordinates_xyz_back = np.array(
-            lidar_filter_utility.remove_field_name(
-                reconstruct_coordinates_back, "intensity"
-            ).tolist()
-        )
-        dist_array_back = self.reconstruct_img_from_lidar(
-            reconstruct_coordinates_xyz_back, focus="Back"
-        )
-        dist_array_back_msg = self.bridge.cv2_to_imgmsg(
-            dist_array_back, encoding="passthrough"
-        )
-        dist_array_back_msg.header = data.header
-        self.dist_array_back_publisher.publish(dist_array_back_msg)
-
-        # Left
-        reconstruct_bit_mask_left = lidar_filter_utility.bounding_box(
-            coordinates,
-            max_y=np.inf,
-            min_y=0.0,
-            min_z=-1.6,
-        )
-        reconstruct_coordinates_left = coordinates[reconstruct_bit_mask_left]
-        reconstruct_coordinates_xyz_left = np.array(
-            lidar_filter_utility.remove_field_name(
-                reconstruct_coordinates_left, "intensity"
-            ).tolist()
-        )
-        dist_array_left = self.reconstruct_img_from_lidar(
-            reconstruct_coordinates_xyz_left, focus="Left"
-        )
-        dist_array_left_msg = self.bridge.cv2_to_imgmsg(
-            dist_array_left, encoding="passthrough"
-        )
-        dist_array_left_msg.header = data.header
-        self.dist_array_left_publisher.publish(dist_array_left_msg)
-=======
         Executes clustering and image calculations for the provided point cloud.
->>>>>>> f5b27a79
 
         :param data: LiDAR point cloud as a ROS PointCloud2 message.
         """
