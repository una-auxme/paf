--- conflicted
+++ resolved
@@ -3,13 +3,8 @@
 import ros_numpy
 import numpy as np
 import lidar_filter_utility
-<<<<<<< HEAD
-from sensor_msgs.msg import PointCloud2, Range
-from numpy.linalg import inv
-# import cv2
-=======
 from sensor_msgs.msg import PointCloud2
-from perception.msg import MinDistance
+# from perception.msg import MinDistance
 
 from sklearn.cluster import DBSCAN
 from sklearn.preprocessing import StandardScaler
@@ -17,9 +12,10 @@
 # from mpl_toolkits.mplot3d import Axes3D
 # from itertools import combinations
 import cv2
->>>>>>> 58249f6f
 from sensor_msgs.msg import Image as ImageMsg
 from cv_bridge import CvBridge
+# from numpy.linalg import inv
+from matplotlib.colors import LinearSegmentedColormap
 
 
 class LidarDistance():
@@ -69,56 +65,19 @@
             lidar_filter_utility.remove_field_name(coordinates, 'intensity')
             .tolist()
         )
-<<<<<<< HEAD
-
-        # camera: width -> 300, height -> 200, fov -> 100
-        im = np.identity(3)
-        im[0, 2] = (300 - 1) / 2.0
-        im[1, 2] = (200 - 1) / 2.0
-        im[0, 0] = im[1, 1] = (300 - 1) / (2.0 * np.tan(100 * np.pi / 360.0))
-        ex = np.identity(3)
-        # distance = coordinates_xyz[0][0]
-        # iterate over pixel
-
-        # grayscale = np.zeros(shape=(1, 720, 1280))
-        image_points = []
-        for i in range(720):
-            for j in range(1280):
-                point = np.array([i, j, 1])
-                c = np.matmul(point, inv(im))
-                c = np.matmul(c, inv(ex))
-
-                image_points.append(c)
-
-                # c[x] = y, c[y] = z, c[z] = x
-                # grayscale[0][i][j] = c[2]
-
-        # print(grayscale)
-        # grayscale = cv2.imread(grayscale)
-        # img_msg = self.bridge.cv2_to_imgmsg(grayscale,
-        # encoding="passthrough")
-        # img_msg.header = data.header
-        # self.publisher.publish(img_msg)
-
-=======
-        plot = self.plot_blob(coordinates_xyz)
+
+        rainbow_cloud = self.reconstruct_img_from_lidar(coordinates_xyz)
+        img_msg = self.bridge.cv2_to_imgmsg(rainbow_cloud,
+                                            encoding="passthrough")
+        img_msg.header = data.header
+        self.rainbow_publisher.publish(img_msg)
+
+        """
+        plot = self.plot_blob(image_points)
         img_msg = self.bridge.cv2_to_imgmsg(plot,
                                             encoding="passthrough")
         img_msg.header = data.header
-        self.publisher.publish(img_msg)
-
-        """
->>>>>>> 58249f6f
-        distances = np.array(
-            [np.linalg.norm(c - [0, 0, 0]) for c in coordinates_xyz])
-
-        if len(distances) > 0:
-            range_msg = Range()
-            range_msg.max_range = max(distances)
-            range_msg.min_range = min(distances)
-            range_msg.range = min(distances)
-
-            self.pub_range.publish(range_msg)"""
+        self.min_dist_img_publisher.publish(img_msg)"""
 
     def listener(self):
         """ Initializes the node and it's publishers
@@ -134,35 +93,32 @@
             PointCloud2
         )
 
-        self.pub_range = rospy.Publisher(
+        """self.pub_min_dist = rospy.Publisher(
             rospy.get_param(
                 '~range_topic',
-                '/carla/hero/' + rospy.get_namespace() + '_min_distance'
+                '/paf/hero/Center/min_distance'
             ),
             MinDistance
-        )
-
-        self.publisher = rospy.Publisher(
+        )"""
+
+        self.bridge = CvBridge()
+
+        self.rainbow_publisher = rospy.Publisher(
             rospy.get_param(
                 '~image_distance_topic',
-                '/paf/hero/Center/segmented_image'
+                '/paf/hero/Center/rainbow_image'
             ),
             ImageMsg
         )
 
-        self.bridge = CvBridge()
-
-<<<<<<< HEAD
-        self.publisher = rospy.Publisher(
+        self.min_dist_img_publisher = rospy.Publisher(
             rospy.get_param(
                 '~image_distance_topic',
-                '/paf/hero/Center/segmented_image'
+                '/paf/hero/Center/min_dist_image'
             ),
             ImageMsg
         )
 
-=======
->>>>>>> 58249f6f
         rospy.Subscriber(rospy.get_param('~source_topic', "/carla/hero/LIDAR"),
                          PointCloud2, self.callback)
 
@@ -182,7 +138,7 @@
 
         # print(f"Absolute minimum x
         # distance: {min_x_distance:.4f} meters")
-        self.pub_range.publish(min_x_distance)
+        self.pub_min_dist.publish(min_x_distance)
 
         # Apply DBSCAN algorithm
         # Maximum distance between two samples for one to be
@@ -226,6 +182,42 @@
         img = cv2.cvtColor(img, cv2.COLOR_RGB2BGR)
         return img
 
+    def reconstruct_img_from_lidar(self, coordinates_xyz):
+        # camera: width -> 300, height -> 200, fov -> 100
+        im = np.identity(3)
+        im[0, 2] = 300 / 2.0
+        im[1, 2] = 200 / 2.0
+        im[0, 0] = im[1, 1] = 300 / (2.0 * np.tan(100 * np.pi / 360.0))
+        ex = np.zeros(shape=(3, 4))
+        ex[0][0] = 1
+        ex[1][1] = 1
+        ex[2][2] = 1
+        m = np.matmul(im, ex)
+        img = np.zeros(shape=(200, 300), dtype=np.uint8)
+        for c in coordinates_xyz:
+            point = np.array([c[1], c[2], c[0], 1])
+            pixel = np.matmul(m, point)
+            x, y = int(pixel[0]/pixel[2]), int(pixel[1]/pixel[2])
+            if x >= 0 and x <= 300 and y >= 0 and y <= 200:
+                img[199-y][299-x] = 255 - c[0]
+
+        colors = [(0, 0, 0)] + [(1, 0, 0), (1, 1, 0),
+                                (0, 1, 0), (0, 1, 1),
+                                (0, 0, 1)]
+        cmap_name = 'rainbow'
+        rainbow_cmap = LinearSegmentedColormap.from_list(cmap_name,
+                                                         colors,
+                                                         N=256)
+
+        # Map lidar distances to rainbow colors
+
+        img_colored = (rainbow_cmap(img / np.max(img)) * 255).astype(np.uint8)
+
+        # Convert the array to a BGR image (cv2 uses BGR format)
+        img_bgr = cv2.cvtColor(img_colored, cv2.COLOR_RGBA2BGR)
+
+        return img_bgr
+
 
 if __name__ == '__main__':
     lidar_distance = LidarDistance()
