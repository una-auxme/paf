#!/usr/bin/env python
import rospy
import ros_numpy
import numpy as np
from std_msgs.msg import String, Header
from sensor_msgs.msg import PointCloud2, PointField
from sklearn.cluster import DBSCAN
from sklearn.preprocessing import StandardScaler
import json
from sensor_msgs import point_cloud2
from visualization_msgs.msg import Marker, MarkerArray
from geometry_msgs.msg import Point
from std_msgs.msg import Float32MultiArray
import struct


class RadarNode:
    """See doc/perception/radar_node.md on how to configure this node."""

    def callback(self, data):
        """Process radar Point2Cloud data and publish clustered data points.

        Extracts information from radar data
        and publishes the clustered radar data
        points as a String message.

        Args:
            data: Point2Cloud message containing radar data
        """

        dataarray = pointcloud2_to_array(data)

        self.get_lead_vehicle_info(dataarray)

        # radar position z=0.7
<<<<<<< HEAD
        dataarray = filter_data(dataarray, min_z=-0.40, max_z=2)
=======
        dataarray = filter_data(dataarray, min_z=-0.45)
>>>>>>> 20558ebc

        clustered_data = cluster_data(dataarray)

        # transformed_data = transform_data_to_2d(dataarray)

        cloud = create_pointcloud2(dataarray, clustered_data.labels_)
        self.visualization_radar_publisher.publish(cloud)

        points_with_labels = np.hstack(
            (dataarray, clustered_data.labels_.reshape(-1, 1))
        )
        bounding_boxes = generate_bounding_boxes(points_with_labels)

        marker_array = MarkerArray()
        for label, bbox in bounding_boxes:
            if label != -1:
                marker = create_bounding_box_marker(label, bbox)
                marker_array.markers.append(marker)
                # can be used for extra debugging
                # min_marker, max_marker = create_min_max_markers(label, bbox)
                # marker_array.markers.append(min_marker)
                # marker_array.markers.append(max_marker)

        self.marker_visualization_radar_publisher.publish(marker_array)

        cluster_info = generate_cluster_info(
            clustered_data, dataarray, marker_array, bounding_boxes
        )
        self.cluster_info_radar_publisher.publish(cluster_info)

    def listener(self):
        """Initializes the node and its publishers."""
        rospy.init_node("radar_node")
        self.dist_array_radar_publisher = rospy.Publisher(
            rospy.get_param(
                "~image_distance_topic", "/paf/hero/Radar/dist_array_unsegmented"
            ),
            String,
            queue_size=10,
        )
        self.visualization_radar_publisher = rospy.Publisher(
            rospy.get_param("~visualisation_topic", "/paf/hero/Radar/Visualization"),
            PointCloud2,
            queue_size=10,
        )
        self.marker_visualization_radar_publisher = rospy.Publisher(
            rospy.get_param("~marker_topic", "/paf/hero/Radar/Marker"),
            MarkerArray,
            queue_size=10,
        )
        self.cluster_info_radar_publisher = rospy.Publisher(
            rospy.get_param("~clusterInfo_topic_topic", "/paf/hero/Radar/ClusterInfo"),
            String,
            queue_size=10,
        )
        self.range_velocity_radar_publisher = rospy.Publisher(
            rospy.get_param(
                "~range_velocity_topic",
                "/paf/hero/Radar/lead_vehicle/range_velocity_array",
            ),
            Float32MultiArray,
            queue_size=10,
        )
        self.lead_vehicle_marker_publisher = rospy.Publisher(
            rospy.get_param(
                "~lead_vehicle_marker_topic", "/paf/hero/Radar/lead_vehicle/marker"
            ),
            Marker,
            queue_size=10,
        )
        rospy.Subscriber(
            rospy.get_param("~source_topic", "/carla/hero/RADAR"),
            PointCloud2,
            self.callback,
        )
        rospy.spin()

    def get_lead_vehicle_info(self, radar_data):
        """
        Processes radar data to identify and publish information about the lead vehicle.

        This function filters radar points to identify the closest point within a
        specified region, representing the lead vehicle. It publishes the distance
        and velocity of the lead vehicle as a `Float32MultiArray` message and also
        visualizes the lead vehicle using a marker in RViz.

        Args:
            radar_data (np.ndarray): Radar data represented as a 2D NumPy array where
                                    each row corresponds to a radar point with the
                                    format [x, y, z, velocity].

        Returns:
            None: The function publishes data to relevant ROS topics and does not return
            any value.
        """

        # radar is positioned at z = 0.7
        radar_data = filter_data(
            radar_data, max_x=20, min_y=-1, max_y=1, min_z=-0.45, max_z=0.8
        )

        lead_vehicle_info = Float32MultiArray()

        # Handle the case where no valid radar points are found
        if len(radar_data) == 0:
            lead_vehicle_info.data = []
            self.range_velocity_radar_publisher.publish(lead_vehicle_info)
            return

        # Identify the closest point (lead vehicle candidate) based on the x-coordinate
        closest_point = radar_data[np.argmin(radar_data[:, 0])]

        lead_vehicle_info.data = [closest_point[0], closest_point[3]]

        # Create a marker for visualizing the lead vehicle in RViz
        marker = Marker()
        marker.header.frame_id = "hero/RADAR"
        marker.header.stamp = rospy.Time.now()
        marker.ns = "lead_vehicle_marker"
        marker.id = 500
        marker.type = Marker.SPHERE
        marker.action = Marker.ADD
        marker.pose.position.x = closest_point[0]
        marker.pose.position.y = closest_point[1]
        marker.pose.position.z = closest_point[2]
        marker.scale.x = 1.0
        marker.scale.y = 1.0
        marker.scale.z = 1.0
        marker.color.r = 1.0
        marker.color.g = 0.0
        marker.color.b = 0.0
        marker.color.a = 1.0

        self.lead_vehicle_marker_publisher.publish(marker)
        self.range_velocity_radar_publisher.publish(lead_vehicle_info)
        return


def pointcloud2_to_array(pointcloud_msg):
    """
    Converts a ROS PointCloud2 message into a NumPy array and calculates the
    Euclidean distance of each point from the origin.

    Parameters:
    - pointcloud_msg: sensor_msgs/PointCloud2
        The ROS PointCloud2 message containing the 3D points.

    Returns:
    - np.ndarray
        A 2D array where each row corresponds to a point in the point cloud:
        [x, y, z, Velocity]
    """
    cloud_array = ros_numpy.point_cloud2.pointcloud2_to_array(pointcloud_msg)
    return np.column_stack(
        (cloud_array["x"], cloud_array["y"], cloud_array["z"], cloud_array["Velocity"])
    )


def filter_data(
    data,
    min_x=-100,
    max_x=100,
    min_y=-100,
    max_y=100,
    min_z=-1,
    max_z=100,
    max_distance=100,
):
    """
    Filters radar data based on specified spatial and distance constraints.

    This function applies multiple filtering criteria to the input radar data.
    Points outside these bounds are excluded from the output.

    Args:
        data (np.ndarray): A 2D numpy array containing radar data, where each row
        represents a data point with the format [x, y, z, distance]. The array
        shape is (N, 4), where N is the number of points.
        min_x (float, optional): Minimum value for the x-coordinate. Default is -100.
        max_x (float, optional): Maximum value for the x-coordinate. Default is 100.
        min_y (float, optional): Minimum value for the y-coordinate. Default is -100.
        max_y (float, optional): Maximum value for the y-coordinate. Default is 100.
        min_z (float, optional): Minimum value for the z-coordinate. Default is -1.
        max_z (float, optional): Maximum value for the z-coordinate. Default is 100.
        max_distance (float, optional): Maximum allowable distance of the point from
        the sensor. Default is 100.

    Returns:
        np.ndarray: A numpy array containing only the filtered data points that meet
        the specified criteria.
    """

    filtered_data = data[data[:, 3] < max_distance]
    filtered_data = filtered_data[
        (filtered_data[:, 0] >= min_x)
        & (filtered_data[:, 0] <= max_x)
        & (filtered_data[:, 1] >= min_y)
        & (filtered_data[:, 1] <= max_y)
        & (filtered_data[:, 2] <= max_z)
        & (filtered_data[:, 2] >= min_z)
    ]
    return filtered_data


<<<<<<< HEAD
def cluster_data(data, eps=0.4, min_samples=3):
=======
def cluster_data(data, eps=0.3, min_samples=3):
>>>>>>> 20558ebc
    """
    Clusters the radar data using the DBSCAN algorithm

    Args:
        data (np.ndarray): data array which should be clustered
        eps (float, optional): maximum distance of points. Defaults to 0.8.
        min_samples (int, optional): min samples for 1 cluster. Defaults to 3.

    Returns:
        dict: A dictionary where the keys are cluster labels (int) and the values
              are the number of points in each cluster. Returns an empty dictionary
              if no points are available.
        DBSCAN: A DBSCAN clustering object containing labels and core sample indices
    """

    if len(data) == 0:
        return {}
    scaler = StandardScaler()
    data_scaled = scaler.fit_transform(data)
    clustered_points = DBSCAN(eps=eps, min_samples=min_samples).fit(data_scaled)

    return clustered_points


# generates random color for cluster
def generate_color_map(num_clusters):
    np.random.seed(42)
    colors = np.random.randint(0, 255, size=(num_clusters, 3))
    return colors


def create_pointcloud2(clustered_points, cluster_labels):
    """_summary_

    Args:
        clustered_points (dict): clustered points after dbscan
        cluster_labels (_type_): _description_

    Returns:
        PointCloud2: pointcloud which can be published
    """
    header = Header()
    header.stamp = rospy.Time.now()
    header.frame_id = "hero/RADAR"

    points = []
    unique_labels = np.unique(cluster_labels)
    colors = generate_color_map(len(unique_labels))

    for i, point in enumerate(clustered_points):
        x, y, z, v = point
        label = cluster_labels[i]

        if label == -1:
            r, g, b = 128, 128, 128
        else:
            r, g, b = colors[label]

        rgb = struct.unpack("f", struct.pack("I", (r << 16) | (g << 8) | b))[0]
        points.append([x, y, z, rgb])

    fields = [
        PointField("x", 0, PointField.FLOAT32, 1),
        PointField("y", 4, PointField.FLOAT32, 1),
        PointField("z", 8, PointField.FLOAT32, 1),
        PointField("rgb", 12, PointField.FLOAT32, 1),
    ]

    return point_cloud2.create_cloud(header, fields, points)


def transform_data_to_2d(clustered_data):
    """_summary_

    Args:
        clustered_data (np.ndarray): clustered 3d data points

    Returns:
        _np.ndarray: clustered points, every z value is set to 0
    """

    transformed_points = clustered_data
    transformed_points[:, 0] = clustered_data[:, 0]
    transformed_points[:, 1] = clustered_data[:, 1]
    transformed_points[:, 2] = 0
    transformed_points[:, 3] = clustered_data[:, 3]

    return transformed_points


def calculate_aabb(cluster_points):
    """
    Calculates the axis-aligned bounding box (AABB) for a set of 3D points.

    This function computes the minimum and maximum values along each axis (x, y, z)
    for a given set of 3D points, which defines the bounding box that contains
    all points in the cluster.

    Args:
        cluster_points (numpy.ndarray):
        A 2D array where each row represents a 3D point (x, y, z).
        The array should have shape (N, 3) where N is the number of points.

    Returns:
        tuple: A tuple of the form (x_min, x_max, y_min, y_max, z_min, z_max),
        which represents the axis-aligned bounding box (AABB) for the given
        set of points. The values are the minimum and maximum coordinates
        along the x, y, and z axes.
    """

    # for 2d (top-down) boxes
    # x_min = np.min(cluster_points[:, 0])
    # x_max = np.max(cluster_points[:, 0])
    # y_min = np.min(cluster_points[:, 1])
    # y_max = np.max(cluster_points[:, 1])
    # rospy.loginfo(f"Bounding box: X({x_min}, {x_max}), Y({y_min}, {y_max})")
    # return x_min, x_max, y_min, y_max

    # for 3d boxes
    x_min = np.min(cluster_points[:, 0])
    x_max = np.max(cluster_points[:, 0])
    y_min = np.min(cluster_points[:, 1])
    y_max = np.max(cluster_points[:, 1])
    z_min = np.min(cluster_points[:, 2])
    z_max = np.max(cluster_points[:, 2])
    return x_min, x_max, y_min, y_max, z_min, z_max


def generate_bounding_boxes(points_with_labels):
    """
    Generates bounding boxes for clustered points.

    This function processes a set of points, each associated with a cluster label,
    and generates an axis-aligned bounding box (AABB) for each unique cluster label.

    Args:
        points_with_labels (numpy.ndarray):
        A 2D array of shape (N, 4) where each row contains
        the coordinates (x, y, z) of a point along with its
        corresponding cluster label in the last column.
        The array should have the structure [x, y, z, label].

    Returns:
        list: A list of tuples, where each tuple contains a cluster label and the
              corresponding bounding box (bbox). The bbox is represented by a tuple
              of the form (x_min, x_max, y_min, y_max, z_min, z_max).
    """
    bounding_boxes = []
    unique_labels = np.unique(points_with_labels[:, -1])
    for label in unique_labels:
        if label == -1:
            continue
        cluster_points = points_with_labels[points_with_labels[:, -1] == label, :3]
        bbox = calculate_aabb(cluster_points)
        bounding_boxes.append((label, bbox))
    return bounding_boxes


def create_bounding_box_marker(label, bbox):
    """
    Creates an RViz Marker for visualizing a 3D bounding box.

    This function generates a Marker object for RViz to visualize a 3D bounding box
    based on the provided label and bounding box dimensions. The marker is
    represented as a series of lines connecting the corners of the box.

    Args:
        label (int): The unique identifier for the cluster or object to which the
        bounding box belongs. This label is used as the Marker ID.
        bbox (tuple): A tuple containing the min and max coordinates of the bounding box
                      in the format (x_min, x_max, y_min, y_max, z_min, z_max).

    Returns:
        Marker: A Marker object that can be published to RViz to display the
        3D bounding box. The marker is of type LINE_LIST,
        representing the edges of the bounding box.
    """
    # for 2d (top-down) boxes
    # x_min, x_max, y_min, y_max = bbox

    # for 3d boxes
    x_min, x_max, y_min, y_max, z_min, z_max = bbox

    marker = Marker()
    marker.header.frame_id = "hero/RADAR"
    marker.ns = "marker_radar"
    marker.id = int(label)
    marker.lifetime = rospy.Duration(1)
    # marker.type = Marker.LINE_STRIP  # 2d boxes
    marker.type = Marker.LINE_LIST  # 3d boxes
    marker.action = Marker.ADD
    marker.scale.x = 0.1
    marker.color.r = 1.0
    marker.color.g = 1.0
    marker.color.b = 0.0
    marker.color.a = 1.0

    # for 2d (top-down) boxes
    # points = [
    #     Point(x_min, y_min, 0),
    #     Point(x_max, y_min, 0),
    #     Point(x_max, y_max, 0),
    #     Point(x_min, y_max, 0),
    #     Point(x_min, y_min, 0),
    # ]
    # marker.points = points

    # for 3d boxes
    points = [
        Point(x_min, y_min, z_min),
        Point(x_max, y_min, z_min),
        Point(x_max, y_max, z_min),
        Point(x_min, y_max, z_min),
        Point(x_min, y_min, z_max),
        Point(x_max, y_min, z_max),
        Point(x_max, y_max, z_max),
        Point(x_min, y_max, z_max),
    ]

    lines = [
        (0, 1),
        (1, 2),
        (2, 3),
        (3, 0),  # Bottom
        (4, 5),
        (5, 6),
        (6, 7),
        (7, 4),  # Top
        (0, 4),
        (1, 5),
        (2, 6),
        (3, 7),  # Vertical Edges
    ]
    for start, end in lines:
        marker.points.append(points[start])
        marker.points.append(points[end])

    return marker


# can be used for extra debugging
def create_min_max_markers(
    label,
    bbox,
    frame_id="hero/RADAR",
    min_color=(0.0, 1.0, 0.0, 1.0),
    max_color=(1.0, 0.0, 0.0, 1.0),
):
    """
    creates RViz-Markers for min- and max-points of a bounding box.

    Args:
        label (int): cluster-id (used as marker-ID in rviz).
        bbox (tuple): min- and max-values of bounding box
        (x_min, x_max, y_min, y_max, z_min, z_max).
        frame_id (str): frame ID for markers
        min_color (tuple): RGBA-value for min-point-marker
        max_color (tuple): RGBA-value for max-point-marker

    Returns:
        tuple: pair of markers (min_marker, max_marker).
    """
    x_min, x_max, y_min, y_max, z_min, z_max = bbox

    # min-point-marker
    min_marker = Marker()
    min_marker.header.frame_id = frame_id
    min_marker.id = int(label * 10)
    min_marker.type = Marker.SPHERE
    min_marker.action = Marker.ADD
    min_marker.scale.x = 0.2
    min_marker.scale.y = 0.2
    min_marker.scale.z = 0.2
    min_marker.color.r = min_color[0]
    min_marker.color.g = min_color[1]
    min_marker.color.b = min_color[2]
    min_marker.color.a = min_color[3]
    min_marker.pose.position.x = x_min
    min_marker.pose.position.y = y_min
    min_marker.pose.position.z = z_min

    # max-point-marker
    max_marker = Marker()
    max_marker.header.frame_id = frame_id
    max_marker.id = int(label * 10 + 1)
    max_marker.type = Marker.SPHERE
    max_marker.action = Marker.ADD
    max_marker.scale.x = 0.2
    max_marker.scale.y = 0.2
    max_marker.scale.z = 0.2
    max_marker.color.r = max_color[0]
    max_marker.color.g = max_color[1]
    max_marker.color.b = max_color[2]
    max_marker.color.a = max_color[3]
    max_marker.pose.position.x = x_max
    max_marker.pose.position.y = y_max
    max_marker.pose.position.z = z_max

    return min_marker, max_marker


<<<<<<< HEAD
=======
def clear_old_markers(marker_array, max_id):
    """
    Removes old markers from the given MarkerArray by setting the action
    to DELETE for markers with an ID greater than or equal to max_id.

    Args:
        marker_array (MarkerArray): The current MarkerArray containing all markers.
        max_id (int): The highest ID of the new markers. Markers with an ID
                      greater than or equal to this value will be marked for deletion.

    Returns:
        MarkerArray: The updated MarkerArray with old markers removed.
    """
    for marker in marker_array.markers:
        if marker.id >= max_id:
            marker.action = Marker.DELETE
    return marker_array


>>>>>>> 20558ebc
# generates string with label-id and cluster size, can be used for extra debugging
def generate_cluster_info(clusters, data, marker_array, bounding_boxes):
    """
    Generates information about clusters, including the label, number of points,
    markers, and bounding boxes.

    Args:
        clusters (DBSCAN): The clustered data, containing the labels for each point.
        data (numpy.ndarray):
        The point cloud data, typically with columns [x, y, z, distance].
        marker_array (MarkerArray):
        The array of RViz markers associated with the clusters.
        bounding_boxes (list): The list of bounding boxes for each detected object.

    Returns:
        str: A JSON string containing the information about each cluster, including:
             - "label": The cluster label.
             - "points_count": The number of points in the cluster.
             - "Anzahl marker": The number of markers in the MarkerArray.
             - "Anzahl Boundingboxen": The number of bounding boxes.
    """
    cluster_info = []

    for label in set(clusters.labels_):
        cluster_points = data[clusters.labels_ == label]
        cluster_size = len(cluster_points)
        if label != -1:
            cluster_info.append(
                {
                    "label": int(label),
                    "points_count": cluster_size,
                    "num_marker": len(marker_array.markers),
                    "num_bounding_boxes": len(bounding_boxes),
                }
            )

    return json.dumps(cluster_info)


if __name__ == "__main__":
    radar_node = RadarNode()
    radar_node.listener()<|MERGE_RESOLUTION|>--- conflicted
+++ resolved
@@ -33,11 +33,7 @@
         self.get_lead_vehicle_info(dataarray)
 
         # radar position z=0.7
-<<<<<<< HEAD
         dataarray = filter_data(dataarray, min_z=-0.40, max_z=2)
-=======
-        dataarray = filter_data(dataarray, min_z=-0.45)
->>>>>>> 20558ebc
 
         clustered_data = cluster_data(dataarray)
 
@@ -242,11 +238,7 @@
     return filtered_data
 
 
-<<<<<<< HEAD
 def cluster_data(data, eps=0.4, min_samples=3):
-=======
-def cluster_data(data, eps=0.3, min_samples=3):
->>>>>>> 20558ebc
     """
     Clusters the radar data using the DBSCAN algorithm
 
@@ -547,29 +539,6 @@
 
     return min_marker, max_marker
 
-
-<<<<<<< HEAD
-=======
-def clear_old_markers(marker_array, max_id):
-    """
-    Removes old markers from the given MarkerArray by setting the action
-    to DELETE for markers with an ID greater than or equal to max_id.
-
-    Args:
-        marker_array (MarkerArray): The current MarkerArray containing all markers.
-        max_id (int): The highest ID of the new markers. Markers with an ID
-                      greater than or equal to this value will be marked for deletion.
-
-    Returns:
-        MarkerArray: The updated MarkerArray with old markers removed.
-    """
-    for marker in marker_array.markers:
-        if marker.id >= max_id:
-            marker.action = Marker.DELETE
-    return marker_array
-
-
->>>>>>> 20558ebc
 # generates string with label-id and cluster size, can be used for extra debugging
 def generate_cluster_info(clusters, data, marker_array, bounding_boxes):
     """
