#!/usr/bin/env python3

from ros_compatibility.node import CompatibleNode
import ros_compatibility as roscomp
import torch
from torchvision.models.segmentation import DeepLabV3_ResNet101_Weights, \
                                            deeplabv3_resnet101
from torchvision.models.detection.faster_rcnn import \
       FasterRCNN_MobileNet_V3_Large_320_FPN_Weights, \
       FasterRCNN_ResNet50_FPN_V2_Weights, \
       fasterrcnn_resnet50_fpn_v2, \
       fasterrcnn_mobilenet_v3_large_320_fpn
import torchvision.transforms as t
import cv2
from rospy.numpy_msg import numpy_msg
from sensor_msgs.msg import Image as ImageMsg
from std_msgs.msg import Header, Float32MultiArray
from cv_bridge import CvBridge
from torchvision.utils import draw_bounding_boxes, draw_segmentation_masks
import numpy as np
from ultralytics import NAS, YOLO, RTDETR, SAM, FastSAM
<<<<<<< HEAD
import rospy
=======
>>>>>>> 884da967

"""
VisionNode:

The vision node provides a base node for object-detection
or image-segementation.
This node provides the following features:

- Insert pretrained AI-Models
- Subscription to one camera
- Preprocessing of Input Image
- Publishing output image
"""


class VisionNode(CompatibleNode):
    def __init__(self, name, **kwargs):
        # vision node
        super().__init__(name, **kwargs)
        self.model_dict = {
            "fasterrcnn_resnet50_fpn_v2":
            (fasterrcnn_resnet50_fpn_v2(
                weights=FasterRCNN_ResNet50_FPN_V2_Weights.DEFAULT),
                FasterRCNN_ResNet50_FPN_V2_Weights.DEFAULT,
                "detection",
                "pyTorch"),
            "fasterrcnn_mobilenet_v3_large_320_fpn":
            (fasterrcnn_mobilenet_v3_large_320_fpn(
                weights=FasterRCNN_MobileNet_V3_Large_320_FPN_Weights.DEFAULT),
                FasterRCNN_MobileNet_V3_Large_320_FPN_Weights.DEFAULT,
                "detection",
                "pyTorch"),
            "deeplabv3_resnet101":
            (deeplabv3_resnet101(
                weights=DeepLabV3_ResNet101_Weights.DEFAULT),
                DeepLabV3_ResNet101_Weights.DEFAULT,
                "segmentation",
                "pyTorch"),
            'yolov8n': (YOLO, "yolov8n.pt", "detection", "ultralytics"),
            'yolov8s': (YOLO, "yolov8s.pt", "detection", "ultralytics"),
            'yolov8m': (YOLO, "yolov8m.pt", "detection", "ultralytics"),
            'yolov8l': (YOLO, "yolov8l.pt", "detection", "ultralytics"),
            'yolov8x': (YOLO, "yolov8x.pt", "detection", "ultralytics"),
            'yolo_nas_l': (NAS, "yolo_nas_l.pt", "detection", "ultralytics"),
            'yolo_nas_m': (NAS, "yolo_nas_m.pt", "detection", "ultralytics"),
            'yolo_nas_s': (NAS, "yolo_nas_s.pt", "detection", "ultralytics"),
            'rtdetr-l': (RTDETR, "rtdetr-l.pt", "detection", "ultralytics"),
            'rtdetr-x': (RTDETR, "rtdetr-x.pt", "detection", "ultralytics"),
            'yolov8x-seg': (YOLO, "yolov8x-seg.pt", "segmentation",
                            "ultralytics"),
            'sam_l': (SAM, "sam_l.pt", "detection", "ultralytics"),
            'FastSAM-x': (FastSAM, "FastSAM-x.pt", "detection", "ultralytics"),

        }

        print(torch.__version__)

        # general setup
        self.bridge = CvBridge()
        self.role_name = self.get_param("role_name", "hero")
        self.side = self.get_param("side", "Center")
        self.center = self.get_param("center")
        self.back = self.get_param("back")
        self.left = self.get_param("left")
        self.right = self.get_param("right")

        self.device = torch.device("cuda"
                                   if torch.cuda.is_available() else "cpu")
        self.depth_images = []
<<<<<<< HEAD
        self.dist_arrays = None

        # publish / subscribe setup
        if self.center:
            self.setup_camera_subscriptions("Center")
        if self.back:
            self.setup_camera_subscriptions("Back")
        if self.left:
            self.setup_camera_subscriptions("Left")
        if self.right:
            self.setup_camera_subscriptions("Right")

        # self.setup_rainbow_subscription()
        self.setup_dist_array_subscription()
=======

        # publish / subscribe setup
        self.setup_camera_subscriptions()
        self.setup_rainbow_subscription()
>>>>>>> 884da967
        self.setup_camera_publishers()
        self.setup_object_distance_publishers()
        self.setup_traffic_light_publishers()
        self.image_msg_header = Header()
        self.image_msg_header.frame_id = "segmented_image_frame"

        # model setup
        model_info = self.model_dict[self.get_param("model")]
        self.model = model_info[0]
        self.weights = model_info[1]
        self.type = model_info[2]
        self.framework = model_info[3]
        self.save = True
        print("Vision Node Configuration:")
        print("Device -> ", self.device)
        print(f"Model -> {self.get_param('model')},")
        print(f"Type -> {self.type}, Framework -> {self.framework}")
        torch.cuda.memory.set_per_process_memory_fraction(0.1)

        # pyTorch and CUDA setup
        if self.framework == "pyTorch":
            for param in self.model.parameters():
                param.requires_grad = False
                self.model.to(self.device)

        # ultralytics setup
        if self.framework == "ultralytics":
            self.model = self.model(self.weights)

        # tensorflow setup

    def setup_camera_subscriptions(self, side):
        self.new_subscription(
            msg_type=numpy_msg(ImageMsg),
            callback=self.handle_camera_image,
            topic=f"/carla/{self.role_name}/{side}/image",
            qos_profile=1
        )
        print(f"Subscribed to Side: {side}")

    def setup_rainbow_subscription(self):
        self.new_subscription(
            msg_type=numpy_msg(ImageMsg),
            callback=self.handle_rainbow_image,
            topic='/paf/hero/Center/rainbow_image',
            qos_profile=1
        )

<<<<<<< HEAD
    def setup_dist_array_subscription(self):
        self.new_subscription(
=======
    def setup_camera_publishers(self):
        self.publisher = self.new_publisher(
>>>>>>> 884da967
            msg_type=numpy_msg(ImageMsg),
            callback=self.handle_dist_array,
            topic='/paf/hero/Center/dist_array',
            qos_profile=1
        )

<<<<<<< HEAD
    def setup_camera_publishers(self):
        if self.center:
            self.publisher_center = self.new_publisher(
                msg_type=numpy_msg(ImageMsg),
                topic=f"/paf/{self.role_name}/Center/segmented_image",
                qos_profile=1
            )
            print("Publisher to Center!")
        if self.back:
            self.publisher_back = self.new_publisher(
                msg_type=numpy_msg(ImageMsg),
                topic=f"/paf/{self.role_name}/Back/segmented_image",
                qos_profile=1
            )
            print("Publisher to Back!")
        if self.left:
            self.publisher_left = self.new_publisher(
                msg_type=numpy_msg(ImageMsg),
                topic=f"/paf/{self.role_name}/Left/segmented_image",
                qos_profile=1
            )
            print("Publisher to Left!")
        if self.right:
            self.publisher_right = self.new_publisher(
                msg_type=numpy_msg(ImageMsg),
                topic=f"/paf/{self.role_name}/Right/segmented_image",
                qos_profile=1
            )
            print("Publisher to Right!")

=======
>>>>>>> 884da967
    def setup_object_distance_publishers(self):
        self.distance_publisher = self.new_publisher(
            msg_type=numpy_msg(Float32MultiArray),
            topic=f"/paf/{self.role_name}/{self.side}/object_distance",
            qos_profile=1)

    def setup_traffic_light_publishers(self):
        self.traffic_light_publisher = self.new_publisher(
            msg_type=numpy_msg(ImageMsg),
            topic=f"/paf/{self.role_name}/{self.side}/segmented_traffic_light",
            qos_profile=1
        )

    def handle_camera_image(self, image):
        # free up cuda memory
        if self.device == "cuda":
            torch.cuda.empty_cache()

        if self.framework == "pyTorch":
            vision_result = self.predict_torch(image)

        if self.framework == "ultralytics":
            vision_result = self.predict_ultralytics(image)

        # publish image to rviz
        img_msg = self.bridge.cv2_to_imgmsg(vision_result,
                                            encoding="rgb8")
        img_msg.header = image.header
<<<<<<< HEAD
        side = rospy.resolve_name(img_msg.header.frame_id).split('/')[2]
        if side == "Center":
            self.publisher_center.publish(img_msg)
        if side == "Back":
            self.publisher_back.publish(img_msg)
        if side == "Left":
            self.publisher_left.publish(img_msg)
        if side == "Right":
            self.publisher_right.publish(img_msg)

        print(f"Published Image on Side: {side}")
=======
        self.publisher.publish(img_msg)
>>>>>>> 884da967
        pass

    def handle_rainbow_image(self, image):
        cv_image = self.bridge.imgmsg_to_cv2(img_msg=image,
                                             desired_encoding='passthrough')
        # cv_image = cv2.cvtColor(cv_image, cv2.COLOR_RGB2BGR)
        self.depth_images.append(cv_image)
        if len(self.depth_images) > 1:
            self.depth_images.pop(0)
            """if self.save:
                for i in range(len(self.depth_images)):
                    cv2.imshow(f"{i}", self.depth_images[i])

                self.save = False
                cv2.waitKey(0)  # Wait for any key press
                cv2.destroyAllWindows()"""

        else:
            self.logerr("Depth-Fiel build up! No distances available yet!")
<<<<<<< HEAD

    def handle_dist_array(self, dist_array):
        dist_array = \
            self.bridge.imgmsg_to_cv2(img_msg=dist_array,
                                      desired_encoding='passthrough')
        print("RECEIVED DIST")
        self.dist_arrays = dist_array
=======
>>>>>>> 884da967

    def predict_torch(self, image):
        self.model.eval()
        cv_image = self.bridge.imgmsg_to_cv2(img_msg=image,
                                             desired_encoding='passthrough')
        cv_image = cv2.cvtColor(cv_image, cv2.COLOR_RGB2BGR)

        preprocess = t.Compose([
            t.ToTensor(),
            t.Normalize(mean=[0.485, 0.456, 0.406],
                        std=[0.229, 0.224, 0.225])
        ])

        input_image = preprocess(cv_image).unsqueeze(dim=0)
        input_image = input_image.to(self.device)
        prediction = self.model(input_image)

        if (self.type == "detection"):
            vision_result = self.apply_bounding_boxes(cv_image, prediction[0])
        if (self.type == "segmentation"):
            vision_result = self.create_mask(cv_image, prediction['out'])

        return vision_result

    def predict_ultralytics(self, image):
        cv_image = self.bridge.imgmsg_to_cv2(img_msg=image,
                                             desired_encoding='passthrough')
        cv_image = cv2.cvtColor(cv_image, cv2.COLOR_RGB2BGR)

        output = self.model(cv_image, half=True, verbose=False)
        distance_output = []
        c_boxes = []
        c_labels = []
        for r in output:
            boxes = r.boxes
            for box in boxes:
                cls = box.cls.item()
                pixels = box.xyxy[0]
                if len(self.depth_images) > 0:
                    distances = np.asarray(
                        [self.depth_images[i][int(pixels[1]):int(pixels[3]):1,
                                              int(pixels[0]):int(pixels[2]):1]
                            for i in range(len(self.depth_images))])
                    non_zero_filter = distances[distances != 0]

                    if len(non_zero_filter) > 0:
                        obj_dist = np.min(non_zero_filter)
                    else:
                        obj_dist = np.inf

                    c_boxes.append(torch.tensor(pixels))
                    c_labels.append(f"Class: {cls}, Meters: {obj_dist}")
                    distance_output.append([cls, obj_dist])

        # print(distance_output)
        # self.logerr(distance_output)
        self.distance_publisher.publish(
            Float32MultiArray(data=distance_output))

        transposed_image = np.transpose(cv_image, (2, 0, 1))
        image_np_with_detections = torch.tensor(transposed_image,
                                                dtype=torch.uint8)

        # handle distance of objects
        distance_output = []
        c_boxes = []
        c_labels = []
        for r in output:
            boxes = r.boxes
            for box in boxes:
                cls = box.cls.item()
                pixels = box.xyxy[0]
                if self.dist_arrays is not None:
                    distances = np.asarray(
                        self.dist_arrays[int(pixels[1]):int(pixels[3]):1,
                                         int(pixels[0]):int(pixels[2]):1,
                                         ::])
                    condition = distances[:, :, 0] != 0
                    non_zero_filter = distances[condition]
                    if len(non_zero_filter) > 0:
                        obj_dist_index = np.argmin(non_zero_filter[:, 0])
                        obj_dist = non_zero_filter[obj_dist_index]
                        abs_distance = np.sqrt(
                            obj_dist[0]**2 +
                            obj_dist[1]**2 +
                            obj_dist[2]**2)
                    else:
                        obj_dist = (np.inf, np.inf, np.inf)
                        abs_distance = np.inf

                    c_boxes.append(torch.tensor(pixels))
                    c_labels.append(f"Class: {cls},"
                                    f"Meters: {round(abs_distance, 2)},"
                                    f"({round(float(obj_dist[0]), 2)},"
                                    f"{round(float(obj_dist[1]), 2)},"
                                    f"{round(float(obj_dist[2]), 2)})")
                    distance_output.append([cls,
                                            abs_distance,
                                            obj_dist[0],
                                            obj_dist[1],
                                            obj_dist[2]])

        self.distance_publisher.publish(
           Float32MultiArray(data=distance_output))

        transposed_image = np.transpose(cv_image, (2, 0, 1))
        image_np_with_detections = torch.tensor(transposed_image,
                                                dtype=torch.uint8)

        if 9 in output[0].boxes.cls:
            self.process_traffic_lights(output[0], cv_image, image.header)

        c_boxes = torch.stack(c_boxes)
<<<<<<< HEAD
        # print(image_np_with_detections.shape, c_boxes.shape, c_labels)
=======
        print(image_np_with_detections.shape, c_boxes.shape, c_labels)
>>>>>>> 884da967
        box = draw_bounding_boxes(image_np_with_detections,
                                  c_boxes,
                                  c_labels,
                                  colors='blue',
                                  width=3,
                                  font_size=12)
<<<<<<< HEAD
=======
        # print(box.shape)
>>>>>>> 884da967
        np_box_img = np.transpose(box.detach().numpy(),
                                  (1, 2, 0))
        box_img = cv2.cvtColor(np_box_img, cv2.COLOR_BGR2RGB)
        return box_img
<<<<<<< HEAD
=======

>>>>>>> 884da967
        # return output[0].plot()

    def process_traffic_lights(self, prediction, cv_image, image_header):
        indices = (prediction.boxes.cls == 9).nonzero().squeeze().cpu().numpy()
        indices = np.asarray([indices]) if indices.size == 1 else indices

        max_y = 360  # middle of image
        min_prob = 0.30

        for index in indices:
            box = prediction.boxes.cpu().data.numpy()[index]

            if box[4] < min_prob:
                continue

            if (box[2] - box[0]) * 1.5 > box[3] - box[1]:
                continue  # ignore horizontal boxes

            if box[1] > max_y:
                continue

            box = box[0:4].astype(int)
            segmented = cv_image[box[1]:box[3], box[0]:box[2]]

            traffic_light_image = self.bridge.cv2_to_imgmsg(segmented,
                                                            encoding="rgb8")
            traffic_light_image.header = image_header
            self.traffic_light_publisher.publish(traffic_light_image)

    def create_mask(self, input_image, model_output):
        output_predictions = torch.argmax(model_output, dim=0)
        for i in range(21):
            output_predictions[i] = output_predictions[i] == i

        output_predictions = output_predictions.to(dtype=torch.bool)

        transposed_image = np.transpose(input_image, (2, 0, 1))
        tensor_image = torch.tensor(transposed_image)
        tensor_image = tensor_image.to(dtype=torch.uint8)
        segmented_image = draw_segmentation_masks(tensor_image,
                                                  output_predictions,
                                                  alpha=0.6)
        cv_segmented = segmented_image.detach().cpu().numpy()
        cv_segmented = np.transpose(cv_segmented, (1, 2, 0))
        return cv_segmented

    def apply_bounding_boxes(self, input_image, model_output):
        transposed_image = np.transpose(input_image, (2, 0, 1))
        image_np_with_detections = torch.tensor(transposed_image,
                                                dtype=torch.uint8)
        boxes = model_output['boxes']
        # scores = model_output['scores']
        labels = [self.weights.meta["categories"][i]
                  for i in model_output['labels']]

        box = draw_bounding_boxes(image_np_with_detections,
                                  boxes,
                                  labels,
                                  colors='blue',
                                  width=3,
                                  font_size=24)

        np_box_img = np.transpose(box.detach().numpy(),
                                  (1, 2, 0))
        box_img = cv2.cvtColor(np_box_img, cv2.COLOR_BGR2RGB)
        return box_img

    def run(self):
        self.spin()
        pass


if __name__ == "__main__":
    roscomp.init("VisionNode")
    node = VisionNode("VisionNode")
    node.run()<|MERGE_RESOLUTION|>--- conflicted
+++ resolved
@@ -19,10 +19,7 @@
 from torchvision.utils import draw_bounding_boxes, draw_segmentation_masks
 import numpy as np
 from ultralytics import NAS, YOLO, RTDETR, SAM, FastSAM
-<<<<<<< HEAD
 import rospy
-=======
->>>>>>> 884da967
 
 """
 VisionNode:
@@ -92,7 +89,6 @@
         self.device = torch.device("cuda"
                                    if torch.cuda.is_available() else "cpu")
         self.depth_images = []
-<<<<<<< HEAD
         self.dist_arrays = None
 
         # publish / subscribe setup
@@ -107,12 +103,6 @@
 
         # self.setup_rainbow_subscription()
         self.setup_dist_array_subscription()
-=======
-
-        # publish / subscribe setup
-        self.setup_camera_subscriptions()
-        self.setup_rainbow_subscription()
->>>>>>> 884da967
         self.setup_camera_publishers()
         self.setup_object_distance_publishers()
         self.setup_traffic_light_publishers()
@@ -161,20 +151,14 @@
             qos_profile=1
         )
 
-<<<<<<< HEAD
     def setup_dist_array_subscription(self):
         self.new_subscription(
-=======
-    def setup_camera_publishers(self):
-        self.publisher = self.new_publisher(
->>>>>>> 884da967
             msg_type=numpy_msg(ImageMsg),
             callback=self.handle_dist_array,
             topic='/paf/hero/Center/dist_array',
             qos_profile=1
         )
 
-<<<<<<< HEAD
     def setup_camera_publishers(self):
         if self.center:
             self.publisher_center = self.new_publisher(
@@ -205,8 +189,6 @@
             )
             print("Publisher to Right!")
 
-=======
->>>>>>> 884da967
     def setup_object_distance_publishers(self):
         self.distance_publisher = self.new_publisher(
             msg_type=numpy_msg(Float32MultiArray),
@@ -235,7 +217,6 @@
         img_msg = self.bridge.cv2_to_imgmsg(vision_result,
                                             encoding="rgb8")
         img_msg.header = image.header
-<<<<<<< HEAD
         side = rospy.resolve_name(img_msg.header.frame_id).split('/')[2]
         if side == "Center":
             self.publisher_center.publish(img_msg)
@@ -247,9 +228,6 @@
             self.publisher_right.publish(img_msg)
 
         print(f"Published Image on Side: {side}")
-=======
-        self.publisher.publish(img_msg)
->>>>>>> 884da967
         pass
 
     def handle_rainbow_image(self, image):
@@ -269,7 +247,6 @@
 
         else:
             self.logerr("Depth-Fiel build up! No distances available yet!")
-<<<<<<< HEAD
 
     def handle_dist_array(self, dist_array):
         dist_array = \
@@ -277,8 +254,6 @@
                                       desired_encoding='passthrough')
         print("RECEIVED DIST")
         self.dist_arrays = dist_array
-=======
->>>>>>> 884da967
 
     def predict_torch(self, image):
         self.model.eval()
@@ -392,29 +367,17 @@
             self.process_traffic_lights(output[0], cv_image, image.header)
 
         c_boxes = torch.stack(c_boxes)
-<<<<<<< HEAD
         # print(image_np_with_detections.shape, c_boxes.shape, c_labels)
-=======
-        print(image_np_with_detections.shape, c_boxes.shape, c_labels)
->>>>>>> 884da967
         box = draw_bounding_boxes(image_np_with_detections,
                                   c_boxes,
                                   c_labels,
                                   colors='blue',
                                   width=3,
                                   font_size=12)
-<<<<<<< HEAD
-=======
-        # print(box.shape)
->>>>>>> 884da967
         np_box_img = np.transpose(box.detach().numpy(),
                                   (1, 2, 0))
         box_img = cv2.cvtColor(np_box_img, cv2.COLOR_BGR2RGB)
         return box_img
-<<<<<<< HEAD
-=======
-
->>>>>>> 884da967
         # return output[0].plot()
 
     def process_traffic_lights(self, prediction, cv_image, image_header):
