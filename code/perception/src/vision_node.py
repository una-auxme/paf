#!/usr/bin/env python3

from ros_compatibility.node import CompatibleNode
import ros_compatibility as roscomp
import torch
from torchvision.models.segmentation import (
    DeepLabV3_ResNet101_Weights,
    deeplabv3_resnet101,
)
from torchvision.models.detection.faster_rcnn import (
    FasterRCNN_MobileNet_V3_Large_320_FPN_Weights,
    FasterRCNN_ResNet50_FPN_V2_Weights,
    fasterrcnn_resnet50_fpn_v2,
    fasterrcnn_mobilenet_v3_large_320_fpn,
)
import torchvision.transforms as t
import cv2
from vision_node_helper import get_carla_class_name, get_carla_color
from rospy.numpy_msg import numpy_msg
from sensor_msgs.msg import Image as ImageMsg
from std_msgs.msg import Header, Float32MultiArray
from cv_bridge import CvBridge
from torchvision.utils import draw_bounding_boxes, draw_segmentation_masks
import numpy as np
from ultralytics import NAS, YOLO, RTDETR, SAM, FastSAM
import asyncio
import rospy
from ultralytics.utils.ops import scale_masks


class VisionNode(CompatibleNode):
    """
    VisionNode:

    The Vision-Node provides advanced object-detection features.
    It can handle different camera angles, easily switch between
    pretrained models and distances of objects.

    Advanced features are limited to ultralytics models and center view.
    """

    def __init__(self, name, **kwargs):
        super().__init__(name, **kwargs)

        # dictionary of pretrained models
        self.model_dict = {
            "frcnn_resnet50_fpn_v2": (
                fasterrcnn_resnet50_fpn_v2(
                    weights=FasterRCNN_ResNet50_FPN_V2_Weights.DEFAULT
                ),
                FasterRCNN_ResNet50_FPN_V2_Weights.DEFAULT,
                "detection",
                "pyTorch",
            ),
            "frcnn_mobilenet_v3_large_320_fpn": (
                fasterrcnn_mobilenet_v3_large_320_fpn(
                    weights=FasterRCNN_MobileNet_V3_Large_320_FPN_Weights.DEFAULT
                ),
                FasterRCNN_MobileNet_V3_Large_320_FPN_Weights.DEFAULT,
                "detection",
                "pyTorch",
            ),
            "deeplabv3_resnet101": (
                deeplabv3_resnet101(weights=DeepLabV3_ResNet101_Weights.DEFAULT),
                DeepLabV3_ResNet101_Weights.DEFAULT,
                "segmentation",
                "pyTorch",
            ),
            "yolov8n": (YOLO, "yolov8n.pt", "detection", "ultralytics"),
            "yolov8s": (YOLO, "yolov8s.pt", "detection", "ultralytics"),
            "yolov8m": (YOLO, "yolov8m.pt", "detection", "ultralytics"),
            "yolov8l": (YOLO, "yolov8l.pt", "detection", "ultralytics"),
            "yolov8x": (YOLO, "yolov8x.pt", "detection", "ultralytics"),
            "yolo_nas_l": (NAS, "yolo_nas_l.pt", "detection", "ultralytics"),
            "yolo_nas_m": (NAS, "yolo_nas_m.pt", "detection", "ultralytics"),
            "yolo_nas_s": (NAS, "yolo_nas_s.pt", "detection", "ultralytics"),
            "rtdetr-l": (RTDETR, "rtdetr-l.pt", "detection", "ultralytics"),
            "rtdetr-x": (RTDETR, "rtdetr-x.pt", "detection", "ultralytics"),
            "yolov8x-seg": (YOLO, "yolov8x-seg.pt", "segmentation", "ultralytics"),
            "sam_l": (SAM, "sam_l.pt", "detection", "ultralytics"),
            "FastSAM-x": (FastSAM, "FastSAM-x.pt", "detection", "ultralytics"),
            "yolo11n-seg": (YOLO, "yolo11n-seg.pt", "segmentation", "ultralytics"),
            "yolo11s-seg": (YOLO, "yolo11s-seg.pt", "segmentation", "ultralytics"),
            "yolo11m-seg": (YOLO, "yolo11m-seg.pt", "segmentation", "ultralytics"),
            "yolo11l-seg": (YOLO, "yolo11l-seg.pt", "segmentation", "ultralytics"),
        }

        # general setup
        self.bridge = CvBridge()
        self.role_name = self.get_param("role_name", "hero")
        self.side = self.get_param("side", "Center")
        self.center = self.get_param("center")
        self.back = self.get_param("back")
        self.left = self.get_param("left")
        self.right = self.get_param("right")

        self.device = torch.device("cuda" if torch.cuda.is_available() else "cpu")
        self.depth_images = []
        self.dist_arrays = None

        # publish / subscribe setup
        if self.center:
            self.setup_camera_subscriptions("Center")
        if self.back:
            self.setup_camera_subscriptions("Back")
        if self.left:
            self.setup_camera_subscriptions("Left")
        if self.right:
            self.setup_camera_subscriptions("Right")

        # self.setup_rainbow_subscription()
        self.setup_dist_array_subscription()
        self.setup_camera_publishers()
        self.setup_object_distance_publishers()
        self.setup_traffic_light_publishers()
        self.image_msg_header = Header()
        self.image_msg_header.frame_id = "segmented_image_frame"

        # model setup
        model_info = self.model_dict[self.get_param("model")]
        self.model = model_info[0]
        self.weights = model_info[1]
        self.type = model_info[2]
        self.framework = model_info[3]
        self.save = True

        # print configuration of Vision-Node
        print("Vision Node Configuration:")
        print("Device -> ", self.device)
        print(f"Model -> {self.get_param('model')},")
        print(f"Type -> {self.type}, Framework -> {self.framework}")
        torch.cuda.memory.set_per_process_memory_fraction(0.1)

        # pyTorch and CUDA setup
        if self.framework == "pyTorch":
            for param in self.model.parameters():
                param.requires_grad = False
                self.model.to(self.device)

        # ultralytics setup
        if self.framework == "ultralytics":
            self.model = self.model(self.weights)

    def setup_camera_subscriptions(self, side):
        """
        sets up a subscriber to the selected camera angle

        Args:
            side (String): Camera angle specified in launch file
        """

        self.new_subscription(
            msg_type=numpy_msg(ImageMsg),
            callback=self.handle_camera_image,
            topic=f"/carla/{self.role_name}/{side}/image",
            qos_profile=1,
        )

    def setup_dist_array_subscription(self):
        """
        sets up a subscription to the lidar
        depth image of the selected camera angle
        """

        self.new_subscription(
            msg_type=numpy_msg(ImageMsg),
            callback=self.handle_dist_array,
            topic="/paf/hero/Center/dist_array",
            qos_profile=1,
        )

    def setup_camera_publishers(self):
        """
        sets up a publisher to the selected camera angle
        multiple publishers are used since the vision node could handle
        multiple camera angles at the same time if enough
        resources are available
        """

        if self.center:
            self.publisher_center = self.new_publisher(
                msg_type=numpy_msg(ImageMsg),
                topic=f"/paf/{self.role_name}/Center/segmented_image",
                qos_profile=1,
            )
        if self.back:
            self.publisher_back = self.new_publisher(
                msg_type=numpy_msg(ImageMsg),
                topic=f"/paf/{self.role_name}/Back/segmented_image",
                qos_profile=1,
            )
        if self.left:
            self.publisher_left = self.new_publisher(
                msg_type=numpy_msg(ImageMsg),
                topic=f"/paf/{self.role_name}/Left/segmented_image",
                qos_profile=1,
            )
        if self.right:
            self.publisher_right = self.new_publisher(
                msg_type=numpy_msg(ImageMsg),
                topic=f"/paf/{self.role_name}/Right/segmented_image",
                qos_profile=1,
            )

    def setup_object_distance_publishers(self):
        """
        sets up a publisher to publish a list of objects
        and their distances
        """

        self.distance_publisher = self.new_publisher(
            msg_type=Float32MultiArray,
            topic=f"/paf/{self.role_name}/{self.side}/object_distance",
            qos_profile=1,
        )

    def setup_traffic_light_publishers(self):
        """
        sets up a publisher for traffic light detection
        """

        self.traffic_light_publisher = self.new_publisher(
            msg_type=numpy_msg(ImageMsg),
            topic=f"/paf/{self.role_name}/{self.side}/segmented_traffic_light",
            qos_profile=1,
        )

    def handle_camera_image(self, image):
        """
        This function handles a new camera image and publishes the
        calculated visualization according to the correct camera angle

        Args:
            image (image msg): Image from camera scubscription
        """

        # free up cuda memory
        if self.device == "cuda":
            torch.cuda.empty_cache()

        if self.framework == "pyTorch":
            vision_result = self.predict_torch(image)

        if self.framework == "ultralytics":
            vision_result = self.predict_ultralytics(image)

        # publish vision result to rviz
        img_msg = self.bridge.cv2_to_imgmsg(vision_result, encoding="bgr8")
        img_msg.header = image.header

        # publish img to corresponding angle topic
        header_id = rospy.resolve_name(img_msg.header.frame_id)
        if (
            "Center" in header_id
            or "Back" in header_id
            or "Left" in header_id
            or "Right" in header_id
        ):
            side = header_id.split("/")[2]
            if side == "Center":
                self.publisher_center.publish(img_msg)
            if side == "Back":
                self.publisher_back.publish(img_msg)
            if side == "Left":
                self.publisher_left.publish(img_msg)
            if side == "Right":
                self.publisher_right.publish(img_msg)

    def handle_dist_array(self, dist_array):
        """
        This function overwrites the current depth image from
        the lidar distance node with the latest depth image.

        Args:
            dist_array (image msg): Depth image frim Lidar Distance Node
        """
        # callback function for lidar depth image
        # since frequency is lower than image frequency
        # the latest lidar image is saved
        dist_array = self.bridge.imgmsg_to_cv2(
            img_msg=dist_array, desired_encoding="passthrough"
        )
        self.dist_arrays = dist_array

    def predict_torch(self, image):
        """
        This function takes in an image from a camera and predicts a
        PyTorch model on the image. Depending on the the type of prediction
        a visualization function creates either a segmentation mask or bounding
        boxes for the image. The resulting image is returned.

        Args:
            image (image msg): image from a camera subscription

        Returns:
            image: visualization of prediction for rviz
        """

        # set model in evaluation mode
        self.model.eval()

        # preprocess image
        cv_image = self.bridge.imgmsg_to_cv2(
            img_msg=image, desired_encoding="passthrough"
        )
        cv_image = cv2.cvtColor(cv_image, cv2.COLOR_RGB2BGR)
        preprocess = t.Compose(
            [
                t.ToTensor(),
                t.Normalize(mean=[0.485, 0.456, 0.406], std=[0.229, 0.224, 0.225]),
            ]
        )
        input_image = preprocess(cv_image).unsqueeze(dim=0)

        # get prediction
        input_image = input_image.to(self.device)
        prediction = self.model(input_image)

        # apply visualition
        if self.type == "detection":
            vision_result = self.apply_bounding_boxes(cv_image, prediction[0])
        if self.type == "segmentation":
            vision_result = self.create_mask(cv_image, prediction["out"])

        return vision_result

    def predict_ultralytics(self, image):
        """
        This function takes in an image from a camera, predicts
        an ultralytics model on the image and looks for lidar points
        in the bounding boxes.

        This function also implements a visualization
        of what has been calculated for RViz.

        Args:
            image (image msg): image from camera subsription

        Returns:
            (cv image): visualization output for rvizw
        """

        # preprocess image
        cv_image = self.bridge.imgmsg_to_cv2(
            img_msg=image, desired_encoding="passthrough"
        )
        cv_image = cv2.cvtColor(cv_image, cv2.COLOR_RGB2BGR)

        # run model prediction
<<<<<<< HEAD
        # output = self.model(cv_image, half=True, verbose=False)
        output = self.model(cv_image)
=======
        output = self.model.track(cv_image, half=True, verbose=False, imgsz=640)
>>>>>>> eabc86e7

        # handle distance of objects

        # set up lists for visualization of distance outputs
        distance_output = []
        c_boxes = []
        c_labels = []
        c_colors = []
        if hasattr(output[0], "masks") and output[0].masks is not None:
            masks = output[0].masks.data
        else:
            masks = None

        boxes = output[0].boxes
        for box in boxes:
            cls = box.cls.item()  # class index of object
            pixels = box.xyxy[0]  # upper left and lower right pixel coords

            # only run distance calc when dist_array is available
            # this if is needed because the lidar starts
            # publishing with a delay
            if self.dist_arrays is None:
                continue

            # crop bounding box area out of depth image
            distances = np.asarray(
                self.dist_arrays[
                    int(pixels[1]) : int(pixels[3]) : 1,
                    int(pixels[0]) : int(pixels[2]) : 1,
                    ::,
                ]
            )

            # set all 0 (black) values to np.inf (necessary if
            # you want to search for minimum)
            # these are all pixels where there is no
            # corresponding lidar point in the depth image
            condition = distances[:, :, 0] != 0
            non_zero_filter = distances[condition]
            distances_copy = distances.copy()
            distances_copy[distances_copy == 0] = np.inf

            # only proceed if there is more than one lidar
            # point in the bounding box
            if len(non_zero_filter) > 0:
                """
                !Watch out:
                The calculation of min x and min abs y is currently
                only for center angle
                For back, left and right the values are different in the
                coordinate system of the lidar.
                (Example: the closedt distance on the back view should the
                max x since the back view is on the -x axis)
                """

                # copy actual lidar points
                obj_dist_min_x = self.min_x(dist_array=distances_copy)
                obj_dist_min_abs_y = self.min_abs_y(dist_array=distances_copy)

                # absolut distance to object for visualization
                abs_distance = np.sqrt(
                    obj_dist_min_x[0] ** 2
                    + obj_dist_min_x[1] ** 2
                    + obj_dist_min_x[2] ** 2
                )

                # append class index, min x and min abs y to output array
                distance_output.append(float(cls))
                distance_output.append(float(obj_dist_min_x[0]))
                distance_output.append(float(obj_dist_min_abs_y[1]))

            else:
                # fallback values for bounding box if
                # no lidar points where found
                obj_dist_min_x = (np.inf, np.inf, np.inf)
                obj_dist_min_abs_y = (np.inf, np.inf, np.inf)
                abs_distance = np.inf

            # add values for visualization
            c_boxes.append(torch.tensor(pixels))
            c_labels.append(
                f"Class: {get_carla_class_name(cls)}, "
                f"Meters: {round(abs_distance, 2)}, "
                f"TrackingId: {int(box.id)}, "
                f"({round(float(obj_dist_min_x[0]), 2)}, "
                f"{round(float(obj_dist_min_abs_y[1]), 2)})",
            )
            c_colors.append(get_carla_color(int(cls)))

        # publish list of distances of objects for planning
        self.distance_publisher.publish(Float32MultiArray(data=distance_output))

        # transform image
        transposed_image = np.transpose(cv_image, (2, 0, 1))
        image_np_with_detections = torch.tensor(transposed_image, dtype=torch.uint8)

        # proceed with traffic light detection
        if 9 in output[0].boxes.cls:
            asyncio.run(self.process_traffic_lights(output[0], cv_image, image.header))

        # draw bounding boxes and distance values on image
        c_boxes = torch.stack(c_boxes)
        drawn_images = draw_bounding_boxes(
            image_np_with_detections,
            c_boxes,
            c_labels,
            colors="blue",
            width=3,
            font_size=12,
        )
        if masks is not None:
            scaled_masks = np.squeeze(
                scale_masks(masks.unsqueeze(1), cv_image.shape[:2], True).cpu().numpy(),
                1,
            )

            drawn_images = draw_segmentation_masks(
                drawn_images,
                torch.from_numpy(scaled_masks > 0),
                alpha=0.6,
                colors=c_colors,
            )

        np_image = np.transpose(drawn_images.detach().numpy(), (1, 2, 0))
        return cv2.cvtColor(np_image, cv2.COLOR_BGR2RGB)

    def min_x(self, dist_array):
        """
        Calculate min x (distance forward)

        Args:
            dist_array (np array): numpy array containing all
            lidar point in one bounding box

        Returns:
            np.array: 1x3 numpy array of min x lidar point
        """

        min_x_sorted_indices = np.argsort(dist_array[:, :, 0], axis=None)
        x, y = np.unravel_index(min_x_sorted_indices[0], dist_array.shape[:2])
        return dist_array[x][y].copy()

    def min_abs_y(self, dist_array):
        """
        Calculate min abs y (distance sideways)

        Args:
            dist_array (np array): numpy array containing all
            lidar point in one bounding box

        Returns:
            np.array: 1x3 numpy array of min abs y lidar point
        """

        abs_distance_copy = np.abs(dist_array.copy())
        min_y_sorted_indices = np.argsort(abs_distance_copy[:, :, 1], axis=None)
        x, y = np.unravel_index(min_y_sorted_indices[0], abs_distance_copy.shape[:2])
        return dist_array[x][y].copy()

    # you can add similar functions to support other camera angles here

    async def process_traffic_lights(self, prediction, cv_image, image_header):
        indices = (prediction.boxes.cls == 9).nonzero().squeeze().cpu().numpy()
        indices = np.asarray([indices]) if indices.size == 1 else indices

        max_y = 360  # middle of image
        min_prob = 0.30

        for index in indices:
            box = prediction.boxes.cpu().data.numpy()[index]

            if box[4] < min_prob:
                continue

            if (box[2] - box[0]) * 1.5 > box[3] - box[1]:
                continue  # ignore horizontal boxes

            if box[1] > max_y:
                continue

            box = box[0:4].astype(int)
            segmented = cv_image[box[1] : box[3], box[0] : box[2]]

            traffic_light_y_distance = box[1]

            traffic_light_image = self.bridge.cv2_to_imgmsg(segmented, encoding="rgb8")
            traffic_light_image.header = image_header
            traffic_light_image.header.frame_id = str(traffic_light_y_distance)
            self.traffic_light_publisher.publish(traffic_light_image)

    def create_mask(self, input_image, model_output):
        """
        function to create segmentation mask for pyTorch models

        Args:
            input_image (np.array): original image
            model_output (np.array): model output

        Returns:
            np.array: image with segmentation mask
        """

        output_predictions = torch.argmax(model_output, dim=0)
        for i in range(21):
            output_predictions[i] = output_predictions[i] == i

        output_predictions = output_predictions.to(dtype=torch.bool)

        transposed_image = np.transpose(input_image, (2, 0, 1))
        tensor_image = torch.tensor(transposed_image)
        tensor_image = tensor_image.to(dtype=torch.uint8)
        segmented_image = draw_segmentation_masks(
            tensor_image, output_predictions, alpha=0.6
        )
        cv_segmented = segmented_image.detach().cpu().numpy()
        cv_segmented = np.transpose(cv_segmented, (1, 2, 0))
        return cv_segmented

    def apply_bounding_boxes(self, input_image, model_output):
        """
        function to draw bounding boxes for pyTorch models

        Args:
            input_image (np.array): original image
            model_output (np.array): model output

        Returns:
            np.array: image with segmentation mask
        """

        transposed_image = np.transpose(input_image, (2, 0, 1))
        image_np_with_detections = torch.tensor(transposed_image, dtype=torch.uint8)
        boxes = model_output["boxes"]
        labels = [self.weights.meta["categories"][i] for i in model_output["labels"]]

        box = draw_bounding_boxes(
            image_np_with_detections,
            boxes,
            labels,
            colors="blue",
            width=3,
            font_size=24,
        )

        np_box_img = np.transpose(box.detach().numpy(), (1, 2, 0))
        box_img = cv2.cvtColor(np_box_img, cv2.COLOR_BGR2RGB)
        return box_img

    def run(self):
        self.spin()
        pass


if __name__ == "__main__":
    roscomp.init("VisionNode")

    try:
        node = VisionNode("VisionNode")
        node.run()
    except KeyboardInterrupt:
        pass
    finally:
        roscomp.shutdown()<|MERGE_RESOLUTION|>--- conflicted
+++ resolved
@@ -347,12 +347,7 @@
         cv_image = cv2.cvtColor(cv_image, cv2.COLOR_RGB2BGR)
 
         # run model prediction
-<<<<<<< HEAD
-        # output = self.model(cv_image, half=True, verbose=False)
-        output = self.model(cv_image)
-=======
         output = self.model.track(cv_image, half=True, verbose=False, imgsz=640)
->>>>>>> eabc86e7
 
         # handle distance of objects
 
