--- conflicted
+++ resolved
@@ -18,9 +18,6 @@
 from mapping.msg import ClusteredPointsArray
 from perception_utils import array_to_clustered_points
 
-# import to correct freezing node
-from copy import deepcopy
-
 
 class VisionNode(CompatibleNode):
     """
@@ -247,27 +244,9 @@
         image_tensor = torch.tensor(transposed_image, dtype=torch.uint8)
         masks_tensor = torch.tensor(scaled_masks > 0, dtype=torch.bool)
 
-<<<<<<< HEAD
-        # proceed with traffic light detection
-        if 9 in output[0].boxes.cls:
-            asyncio.run(
-                self.process_traffic_lights(output[0], cv_image, deepcopy(image.header))
-            )
-
-        # draw bounding boxes and distance values on image
-        c_boxes = torch.stack(c_boxes)
-        drawn_images = draw_bounding_boxes(
-            image_np_with_detections,
-            c_boxes,
-            c_labels,
-            colors="blue",
-            width=3,
-            font_size=12,
-=======
         class_colors = np.array(carla_colors)[carla_classes].tolist()
         drawn_images = draw_segmentation_masks(
             image_tensor, masks_tensor, alpha=0.6, colors=class_colors
->>>>>>> 45ae2772
         )
 
         np_image = drawn_images.permute(1, 2, 0).cpu().numpy()
