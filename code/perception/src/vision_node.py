--- conflicted
+++ resolved
@@ -19,11 +19,8 @@
 from torchvision.utils import draw_bounding_boxes, draw_segmentation_masks
 import numpy as np
 from ultralytics import NAS, YOLO, RTDETR, SAM, FastSAM
-<<<<<<< HEAD
 import asyncio
-=======
 import rospy
->>>>>>> 908d383d
 
 """
 VisionNode:
@@ -287,20 +284,7 @@
                                              desired_encoding='passthrough')
         cv_image = cv2.cvtColor(cv_image, cv2.COLOR_RGB2BGR)
 
-<<<<<<< HEAD
-        output = self.model.predict(cv_image, half=True, verbose=False)[0]
-
-        s1 = perf_counter()
-
-        if 9 in output.boxes.cls:
-            asyncio.run(
-                self.process_traffic_lights(output, cv_image, image.header)
-                )
-
-        s2 = perf_counter()
-=======
         output = self.model(cv_image, half=True, verbose=False)
->>>>>>> 908d383d
 
         """distance_output = []
         c_boxes = []
@@ -410,9 +394,11 @@
         transposed_image = np.transpose(cv_image, (2, 0, 1))
         image_np_with_detections = torch.tensor(transposed_image,
                                                 dtype=torch.uint8)
-
-        if 9 in output[0].boxes.cls:
-            self.process_traffic_lights(output[0], cv_image, image.header)
+        
+       if 9 in output[0].boxes.cls:
+          asyncio.run(
+              self.process_traffic_lights(output[0], cv_image, image.header)
+              )
 
         c_boxes = torch.stack(c_boxes)
         # print(image_np_with_detections.shape, c_boxes.shape, c_labels)
