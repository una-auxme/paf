--- conflicted
+++ resolved
@@ -62,16 +62,12 @@
     -->
     <param name="model" value="rtdetr-x" />
   </node>
-<<<<<<< HEAD
-=======
 
   <node pkg="perception" type="traffic_light_node.py" name="TrafficLightNode" output="screen">
     <param name="role_name" value="$(arg role_name)" />
     <param name="side" value="Center" />
     <param name="model" value="/workspace/code/perception/src/traffic_light_detection/models/model_acc_92.48_val_91.88.pt" />
   </node>
- 
->>>>>>> 6fd04757
 
   <node pkg="perception" type="global_plan_distance_publisher.py" name="GlobalPlanDistance" output="screen">
     <param name="control_loop_rate" value="0.1" />
