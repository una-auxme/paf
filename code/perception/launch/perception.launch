--- conflicted
+++ resolved
@@ -3,6 +3,7 @@
   <arg name="control_loop_rate" default="0.05" />
   <arg name="view_camera" default="False" />
   <arg name="camera_resolution" default="1280" />
+
 
 
   <!-- just for Debugging/ Optimizing purposes -> Uncomment to use and see plots -->
@@ -24,13 +25,9 @@
     <param name="role_name" value="$(arg role_name)" />
   </node>
 
-<<<<<<< HEAD
 
   <node pkg="perception" type="position_heading_publisher_node.py"
   name="position_heading_publisher_node" output="screen">
-=======
-  <node pkg="perception" type="position_heading_publisher_node.py" name="position_heading_publisher_node" output="screen">    
->>>>>>> 057b3e35
     <param name="control_loop_rate" value="$(arg control_loop_rate)" />
     <param name="role_name" value="$(arg role_name)" />
     <param name="pos_filter" value="Kalman" />
@@ -92,17 +89,6 @@
   </node>
 
   <node pkg="perception" type="radar_node.py" name="radar_node" output="screen">
-<<<<<<< HEAD
-    <param name="point_cloud_topic_0" value="/carla/hero/RADAR0" />
-    <param name="point_cloud_topic_1" value="/carla/hero/RADAR1" />
-    <param name="dbscan_eps" value="0.3" />
-    <param name="dbscan_samples" value="3" />
-    <param name="data_buffered" value="False" />
-    <param name="data_buffer_time" value="0.1" />
-    <param name="imu_debug" value="False" />
-    <param name="accelerometer_arrow_size" value="2" />
-    <param name="accelerometer_factor" value="0.05" />
-=======
     <param name="point_cloud_topic_0" value="/carla/hero/RADAR0"/>
     <param name="point_cloud_topic_1" value="/carla/hero/RADAR1"/>
     <param name="dbscan_eps" value="0.3"/>
@@ -113,7 +99,6 @@
     <param name="imu_debug" value="False"/>
     <param name="accelerometer_arrow_size" value="2"/>
     <param name="accelerometer_factor" value="0.05"/>
->>>>>>> 057b3e35
   </node>
 
 
