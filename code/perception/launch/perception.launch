<!-- TODO: Insert components of component-->
<launch>
  <arg name="role_name" default="hero" />
  <arg name="control_loop_rate" default="0.1" />
  
  <!--just for testing purposes -> Uncomment to use and see plots -->
  <!-- <node pkg="perception" type="sensor_filter_debug.py" name="sensor_filter_debug" output="screen">
    <param name="control_loop_rate" value="0.001" />
    <param name="role_name" value="$(arg role_name)" />
  </node> -->
  <!--node pkg="rqt_plot" type="rqt_plot" output="screen" name="rqt_plot" args="/paf/hero/location_error/data[0] /paf/hero/location_error/data[1]" />
  <node pkg="rqt_plot" type="rqt_plot" output="screen" name="x_plot" args="/paf/hero/ideal_x/data[0] /paf/hero/ideal_x/data[1]" />
  <node pkg="rqt_plot" type="rqt_plot" output="screen" name="y_plot" args="/paf/hero/ideal_y/data[0] /paf/hero/ideal_y/data[1]" /-->
  <!--node pkg="rqt_plot" type="rqt_plot" output="screen" name="error_plot" args="/paf/hero/ideal_x/data[2]" /-->
 

  <!-- does not publish data yet. Uncomment to use and see plots-->
  <node pkg="perception" type="kalman_filter.py" name="kalman_filter_node" output="screen">
    <param name="control_loop_rate" value="0.05" />
    <param name="role_name" value="$(arg role_name)" />
  </node>
  <!-- <node pkg="rqt_plot" type="rqt_plot" output="screen" name="x_plot" args="/paf/hero/current_pos/pose/position/x /paf/hero/kalman_pos/pose/position/x /paf/hero/ideal_x/data[0]" />
  <node pkg="rqt_plot" type="rqt_plot" output="screen" name="y_plot" args="/paf/hero/current_pos/pose/position/y /paf/hero/kalman_pos/pose/position/y /paf/hero/ideal_y/data[0]" /> -->
  <!-- <node pkg="rqt_plot" type="rqt_plot" output="screen" name="heading_plot" args="/paf/hero/current_heading/data /paf/hero/kalman_heading/data /paf/hero/ideal_current_heading/data" />
  <node pkg="rqt_plot" type="rqt_plot" output="screen" name="x_plot" args="/paf/hero/current_pos_debug/data[0] /paf/hero/kalman_debug/data[0] /paf/hero/unfiltered_pos_debug/data[0]" />
  <node pkg="rqt_plot" type="rqt_plot" output="screen" name="y_plot" args="/paf/hero/current_pos_debug/data[1] /paf/hero/kalman_debug/data[1] /paf/hero/unfiltered_pos_debug/data[1]" />
  <node pkg="rqt_plot" type="rqt_plot" output="screen" name="distance_plot" args="/paf/hero/current_pos_debug/data[2] /paf/hero/kalman_debug/data[2] /paf/hero/unfiltered_pos_debug/data[2]" /> -->
  <!---->

  <node pkg="perception" type="Position_Publisher_Node.py" name="Position_Publisher_Node" output="screen">
    <param name="control_loop_rate" value="0.1" />
    <param name="role_name" value="$(arg role_name)" />
  </node>
  
<<<<<<< HEAD
  <node pkg="perception" type="vision_node.py" name="VisionNode" output="screen">
    <param name="role_name" value="$(arg role_name)" />
    <param name="side" value="Center" />
 
    <!--
      Object-Detection: 
=======
    
  <node pkg="perception" type="vision_node.py" name="VisionNode" output="screen">
    <param name="role_name" value="$(arg role_name)" />
    <param name="side" value="Center" />
    
     <!-- Object-Detection: 
>>>>>>> c0aa944d
      - fasterrcnn_resnet50_fpn_v2 
      - fasterrcnn_mobilenet_v3_large_320_fpn
      - yolov8n
      - yolov8s
      - yolov8m
      - yolov8l
      - yolov8x
      - yolo_nas_l
      - yolo_nas_m
      - yolo_nas_s
      - rtdetr-l
      - rtdetr-x
      - sam_l
      - FastSAM-x

      Image-Segmentation:
      - deeplabv3_resnet101
<<<<<<< HEAD
      - yolov8x-seg 
    -->
    <param name="model" value="yolov8x-seg" />
  </node>
 
=======
      - yolov8x-seg -->
    
    <param name="model" value="yolov8x-seg" />
  </node>
      
>>>>>>> c0aa944d

  <node pkg="perception" type="global_plan_distance_publisher.py" name="GlobalPlanDistance" output="screen">
    <param name="control_loop_rate" value="0.1" />
    <param name="role_name" value="$(arg role_name)" />
  </node>

 <node pkg="perception" type="lidar_distance.py" name="lidar_distance" output="screen">
    <param name="max_y" value="2.5"/>
    <param name="min_y" value="-2.5"/>
    <param name="min_x" value="2."/>
    <param name="min_z" value="-1.3"/>
    <param name="max_z" value="1."/>
    <param name="point_cloud_topic" value="/carla/hero/LIDAR_filtered"/>
    <param name="range_topic" value="/carla/hero/LIDAR_range"/>
  </node>

 <!-- <node pkg="perception" type="lidar_distance.py" name="lidar_distance_rear_right" output="screen">
    <param name="min_y" value="-5"/>
    <param name="max_y" value="-2.5"/>
    <param name="max_x" value="0"/>
    <param name="min_z" value="-1.5"/>
    <param name="max_z" value="0"/>
    <param name="point_cloud_topic" value="/carla/hero/LIDAR_filtered_rear_right"/>
    <param name="range_topic" value="/carla/hero/LIDAR_range_rear_right"/>
  </node>

  <node pkg="perception" type="lidar_distance.py" name="lidar_distance_rear_left" output="screen">
    <param name="min_y" value="2.5"/>
    <param name="max_y" value="5"/>
    <param name="max_x" value="0"/>
    <param name="min_z" value="-1.5"/>
    <param name="max_z" value="0"/>
    <param name="point_cloud_topic" value="/carla/hero/LIDAR_filtered_rear_left"/>
    <param name="range_topic" value="/carla/hero/LIDAR_range_rear_left"/>
  </node>-->

</launch><|MERGE_RESOLUTION|>--- conflicted
+++ resolved
@@ -32,21 +32,12 @@
     <param name="role_name" value="$(arg role_name)" />
   </node>
   
-<<<<<<< HEAD
   <node pkg="perception" type="vision_node.py" name="VisionNode" output="screen">
     <param name="role_name" value="$(arg role_name)" />
     <param name="side" value="Center" />
  
     <!--
       Object-Detection: 
-=======
-    
-  <node pkg="perception" type="vision_node.py" name="VisionNode" output="screen">
-    <param name="role_name" value="$(arg role_name)" />
-    <param name="side" value="Center" />
-    
-     <!-- Object-Detection: 
->>>>>>> c0aa944d
       - fasterrcnn_resnet50_fpn_v2 
       - fasterrcnn_mobilenet_v3_large_320_fpn
       - yolov8n
@@ -64,19 +55,11 @@
 
       Image-Segmentation:
       - deeplabv3_resnet101
-<<<<<<< HEAD
       - yolov8x-seg 
     -->
     <param name="model" value="yolov8x-seg" />
   </node>
  
-=======
-      - yolov8x-seg -->
-    
-    <param name="model" value="yolov8x-seg" />
-  </node>
-      
->>>>>>> c0aa944d
 
   <node pkg="perception" type="global_plan_distance_publisher.py" name="GlobalPlanDistance" output="screen">
     <param name="control_loop_rate" value="0.1" />
