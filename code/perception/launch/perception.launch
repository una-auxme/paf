--- conflicted
+++ resolved
@@ -32,12 +32,8 @@
     <param name="self_diagnose" value="true"/>
   </node>
 
-<<<<<<< HEAD
   <node pkg="perception" type="global_plan_distance_publisher.py" name="GlobalPlanDistance" output="screen">
     <param name="control_loop_rate" value="0.1" />
     <param name="role_name" value="$(arg role_name)" />
   </node>
-=======
-
->>>>>>> 85924415
 </launch>