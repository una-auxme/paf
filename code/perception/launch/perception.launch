--- conflicted
+++ resolved
@@ -77,19 +77,14 @@
   </node> 
 
   <node pkg="perception" type="radar_node.py" name="radar_node" output="screen">
-<<<<<<< HEAD
-    <param name="point_cloud_topic" value="/carla/hero/RADAR_filtered"/>
-    <param name="range_topic" value="/carla/hero/RADAR_range"/>
-    <param name="clustered_points_radar_topic" value="/paf/hero/Radar/clustered_points"/>
-=======
     <param name="point_cloud_topic_0" value="/carla/hero/RADAR0"/>
     <param name="point_cloud_topic_1" value="/carla/hero/RADAR1"/>
     <param name="dbscan_eps" value="0.3"/>
     <param name="dbscan_samples" value="3"/>
+    <param name="clustered_points_radar_topic" value="/paf/hero/Radar/clustered_points"/>
     <param name="data_buffered" value="False"/>
     <param name="data_buffer_time" value="0.1"/>
   </node>
->>>>>>> 65e8d2d1
 
 
   <node pkg="perception" type="lane_position.py" name="lane_position" output="screen">
