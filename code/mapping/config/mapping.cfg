#!/usr/bin/env python

PACKAGE = "mapping"

from dynamic_reconfigure.parameter_generator_catkin import *


gen = ParameterGenerator()



tab_inputs = gen.add_group("Sources", type="tab")
tab_inputs.add("enable_radar_cluster", bool_t, 0, "Enable Radar Cluster integration (not yet implemented)", True)
tab_inputs.add("enable_lidar_cluster", bool_t, 0, "Enable Lidar Cluster integration (not yet implemented)", True)
tab_inputs.add("enable_vision_cluster", bool_t, 0, "Enable Vision Node Cluster integration", True)
tab_inputs.add("enable_raw_lidar_points", bool_t, 0, "Enable raw lidar input to mapping.", False)
tab_inputs.add("enable_lane_marker", bool_t, 0, "Enable Lane Mark integration", True)
<<<<<<< HEAD
tab_inputs.add("enable_raw_lidar_points", bool_t, 0, "Enable raw lidar input to mapping.", True)

tab_inputs.add("enable_stop_marks", bool_t, 0, "Enable stop marks from the UpdateStopMarks service.", True)

=======
>>>>>>> 534279f8


tab_filters = gen.add_group("Filtering", type="tab")
tab_filters.add("enable_merge_filter", bool_t, 0, "Enable or disable the merging filter.", True)
tab_filters.add("merge_growth_distance", double_t, 0, "Amount shapes grow before merging in meters.", 0.3, 0.0, 5.0)
tab_filters.add("min_merging_overlap_percent", double_t, 0, "Min overlap of the grown shapes in percent.", 0.5, 0.0, 1.0)
tab_filters.add("min_merging_overlap_area", double_t, 0, "Min overlap of the grown shapes in m2.", 0.5, 0.0, 5.0)
tab_filters.add("polygon_simplify_tolerance", double_t, 0, "The polygon simplify tolerance.", 0.01, 0.1, 1.0)

tab_lidar = gen.add_group("Lidar", type="tab")
tab_lidar.add("lidar_z_min", double_t, 0, "Excludes lidar points below this height.", -1.5, -10, 2.0)
tab_lidar.add("lidar_z_max", double_t, 0, "Exclude lidar points above this height.", 1.0, 0.0, 10.0)
tab_lidar.add("lidar_shape_radius", double_t, 0, "The radius with which lidar points get added to map.", 0.15, 0.0, 1.0)
tab_lidar.add("lidar_priority", double_t, 0, "The priority lidar points have in the map.", 0.25, 0.0, 1.0)
tab_lidar.add("lidar_discard_probability", double_t, 0, "Discard this many lidar point. Important for performance.", 0.9, 0.0, 1.0)


exit(gen.generate(PACKAGE, "mapping", "MappingIntegration"))<|MERGE_RESOLUTION|>--- conflicted
+++ resolved
@@ -15,13 +15,9 @@
 tab_inputs.add("enable_vision_cluster", bool_t, 0, "Enable Vision Node Cluster integration", True)
 tab_inputs.add("enable_raw_lidar_points", bool_t, 0, "Enable raw lidar input to mapping.", False)
 tab_inputs.add("enable_lane_marker", bool_t, 0, "Enable Lane Mark integration", True)
-<<<<<<< HEAD
-tab_inputs.add("enable_raw_lidar_points", bool_t, 0, "Enable raw lidar input to mapping.", True)
 
 tab_inputs.add("enable_stop_marks", bool_t, 0, "Enable stop marks from the UpdateStopMarks service.", True)
 
-=======
->>>>>>> 534279f8
 
 
 tab_filters = gen.add_group("Filtering", type="tab")
