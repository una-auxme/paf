--- conflicted
+++ resolved
@@ -143,9 +143,6 @@
 
     assert len(query) == 1
     assert query[0][0].entity == entities[0]
-<<<<<<< HEAD
-    assert query[0][1].entity == entities[3]
-=======
     assert query[0][1].entity == entities[3]
 
 
@@ -170,5 +167,4 @@
     before, after = mapping_common.mask.split_line_at(line, 0.0)
 
     assert math.isclose(shapely.length(after), 1.0)
-    assert before is None
->>>>>>> a850d9d6
+    assert before is None