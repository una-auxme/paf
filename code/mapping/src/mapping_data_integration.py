#!/usr/bin/env python


from ros_compatibility.node import CompatibleNode
import ros_compatibility as roscomp
import ros_numpy
import rospy
from visualization_msgs.msg import Marker
import numpy as np
from typing import List, Optional, Dict
from copy import deepcopy

import mapping_common.map
import mapping_common.hero
from mapping_common.entity import Entity, Flags, Car, Motion2D, Pedestrian, StopMark
from mapping_common.transform import Transform2D, Vector2, Point2
from mapping_common.shape import Circle, Polygon, Rectangle
from mapping_common.map import Map
from mapping_common.filter import (
    MapFilter,
    GrowthMergingFilter,
    LaneIndexFilter,
    GrowPedestriansFilter,
)

from mapping.msg import Map as MapMsg, ClusteredPointsArray
from mapping.srv import UpdateStopMarks, UpdateStopMarksRequest, UpdateStopMarksResponse
from std_msgs.msg import Float32
from geometry_msgs.msg import PoseStamped
from sensor_msgs.msg import PointCloud2
from carla_msgs.msg import CarlaSpeedometer
from shapely.geometry import MultiPoint
import shapely

from mapping.cfg import MappingIntegrationConfig
from dynamic_reconfigure.server import Server


class MappingDataIntegrationNode(CompatibleNode):
    """Creates the initial map data frame based on all kinds of sensor data

    It applies several filters to the map and
    then sends it off to other consumers (planning, acting)

    This node sends the maps off at a fixed rate.
    (-> It buffers incoming sensor data slightly)
    """

    lidar_data: Optional[PointCloud2] = None
    hero_speed: Optional[CarlaSpeedometer] = None
    lidar_clustered_points_data: Optional[ClusteredPointsArray] = None
    radar_clustered_points_data: Optional[ClusteredPointsArray] = None
    vision_clustered_points_data: Optional[ClusteredPointsArray] = None

    stop_marks: Dict[str, List[StopMark]]
    """StopMarks from the UpdateStopMarks service

    **Important:** the transform of these entities uses global coordinates
    """
    current_pos: Optional[Point2] = None
    current_heading: Optional[float] = None

    def __init__(self, name, **kwargs):
        super().__init__(name, **kwargs)

        # For the stop marks:
        self.stop_marks = {}

        self.current_pos_sub = self.new_subscription(
            PoseStamped,
            "/paf/hero/current_pos",
            self.current_pos_callback,
            qos_profile=1,
        )
        self.head_sub = self.new_subscription(
            Float32,
            "/paf/hero/current_heading",
            self.heading_callback,
            qos_profile=1,
        )
        self.update_stop_marks_service = rospy.Service(
            "/paf/hero/mapping/update_stop_marks",
            UpdateStopMarks,
            self.update_stopmarks_callback,
        )

        # Sensor subscriptions:
<<<<<<< HEAD

=======
>>>>>>> 43d5e52a
        self.lanemarkings = None

        self.new_subscription(
            topic=self.get_param("~lidar_topic", "/carla/hero/LIDAR"),
            msg_type=PointCloud2,
            callback=self.lidar_callback,
            qos_profile=1,
        )

        self.new_subscription(
            topic=self.get_param(
                "~lanemarkings_init_topic", "/paf/hero/mapping/init_lanemarkings"
            ),
            msg_type=MapMsg,
            callback=self.lanemarkings_callback,
            qos_profile=1,
        )
        self.new_subscription(
            topic=self.get_param("~hero_speed_topic", "/carla/hero/Speed"),
            msg_type=CarlaSpeedometer,
            callback=self.hero_speed_callback,
            qos_profile=1,
        )
        self.new_subscription(
            topic=self.get_param(
                "~clustered_points_lidar_topic", "/paf/hero/Lidar/clustered_points"
            ),
            msg_type=ClusteredPointsArray,
            callback=self.lidar_clustered_points_callback,
            qos_profile=1,
        )
        self.new_subscription(
            topic=self.get_param(
                "~clustered_points_vision_topic", "/paf/hero/visualization_pointcloud"
            ),
            msg_type=ClusteredPointsArray,
            callback=self.vision_clustered_points_callback,
            qos_profile=1,
        )
        self.new_subscription(
            topic=self.get_param(
                "~clustered_points_radar_topic", "/paf/hero/Radar/clustered_points"
            ),
            msg_type=ClusteredPointsArray,
            callback=self.radar_clustered_points_callback,
            qos_profile=1,
        )

        # Publishers:

        self.map_publisher = self.new_publisher(
            msg_type=MapMsg,
            topic=self.get_param("~map_init_topic", "/paf/hero/mapping/init_data"),
            qos_profile=1,
        )

        self.cluster_points_publisher = self.new_publisher(
            msg_type=PointCloud2,
            topic=self.get_param(
                "~cluster_points_topic", "/paf/hero/mapping/clusterpoints"
            ),
            qos_profile=1,
        )

        Server(MappingIntegrationConfig, self.dynamic_reconfigure_callback)

        self.rate = self.get_param("~map_publish_rate", 20)
        self.new_timer(1.0 / self.rate, self.publish_new_map_handler)

    def dynamic_reconfigure_callback(self, config: "MappingIntegrationConfig", level):
        """
        All currently used reconfigure options are querried dynamically.
        If you want to directly react on the change uncomment the following lines.
        """
        # config["enable_merge_filter"]
        # config["merge_growth_distance"]
        # config["min_merging_overlap_percent"]
        # config["min_merging_overlap_area"]
        return config

    def update_stopmarks_callback(
        self, req: UpdateStopMarksRequest
    ) -> UpdateStopMarksResponse:
        if req.delete_all_others:
            self.stop_marks = {}

        entities = []
        for e in req.marks:
            entity = Entity.from_ros_msg(e)
            if not isinstance(entity, StopMark):
                rospy.logwarn_throttle(
                    0.5,
                    "Entity received from UpdateStopMarks service is not a StopMark."
                    " ignoring...",
                )
                continue
            entities.append(entity)
        self.stop_marks[req.id] = entities

        return UpdateStopMarksResponse(success=True)

    def heading_callback(self, data: Float32):
        self.current_heading = data.data

    def current_pos_callback(self, data: PoseStamped):
        self.current_pos = Point2.from_ros_msg(data.pose.position)

    def hero_speed_callback(self, data: CarlaSpeedometer):
        self.hero_speed = data

    def lidar_clustered_points_callback(self, data: ClusteredPointsArray):
        self.lidar_clustered_points_data = data

    def radar_clustered_points_callback(self, data: ClusteredPointsArray):
        self.radar_clustered_points_data = data

    def vision_clustered_points_callback(self, data: ClusteredPointsArray):
        self.vision_clustered_points_data = data

    def lidar_callback(self, data: PointCloud2):
        self.lidar_data = data

    def entities_from_lidar_marker(self) -> List[Entity]:
        data = self.lidar_marker_data
        if data is None or not hasattr(data, "markers") or data.markers is None:
            rospy.logwarn("No valid marker data received.")
            return []

        lidar_entities = []
        for marker in data.markers:
            if marker.type != Marker.CUBE:
                rospy.logwarn(f"Skipping non-CUBE marker with ID: {marker.id}")
                continue
            # Extract position (center of the cube)
            x_center = marker.pose.position.x
            y_center = marker.pose.position.y

            # Extract dimensions (scale gives the size of the cube)
            width = marker.scale.x
            length = marker.scale.y

            # Create a shape and transform using the cube's data
            shape = Rectangle(width, length)  # 2D rectangle for lidar data
            v = Vector2.new(x_center, y_center)  # 2D position in x-y plane
            transform = Transform2D.new_translation(v)

            # Add entity to the list
            flags = Flags(is_collider=True)
            e = Entity(
                confidence=1,
                priority=0.25,
                shape=shape,
                transform=transform,
                timestamp=marker.header.stamp,
                flags=flags,
            )
            lidar_entities.append(e)

        return lidar_entities

    def entities_from_radar_marker(self) -> List[Entity]:
        data = self.radar_marker_data
        if data is None or not hasattr(data, "markers") or data.markers is None:
            # Handle cases where data or markers are invalid
            rospy.logwarn("No valid marker data received.")
            return []

        radar_entities = []
        for marker in data.markers:
            if marker.type != Marker.CUBE:
                rospy.logwarn(f"Skipping non-CUBE marker with ID: {marker.id}")
                continue
            # Extract position (center of the cube)
            x_center = marker.pose.position.x
            y_center = marker.pose.position.y

            # Extract dimensions (scale gives the size of the cube)
            width = marker.scale.x
            length = marker.scale.y

            # Create a shape and transform using the cube's data
            shape = Rectangle(width, length)  # 2D rectangle for lidar data
            v = Vector2.new(x_center, y_center)  # 2D position in x-y plane
            transform = Transform2D.new_translation(v)

            # Add entity to the list
            flags = Flags(is_collider=True)
            e = Entity(
                confidence=1,
                priority=0.25,
                shape=shape,
                transform=transform,
                timestamp=marker.header.stamp,
                flags=flags,
            )
            radar_entities.append(e)

        return radar_entities

    def lanemarkings_callback(self, data: MapMsg):
        map = Map.from_ros_msg(data)
        self.lanemarkings = map.entities_without_hero()

    def entities_from_lidar(self) -> List[Entity]:
        if self.lidar_data is None:
            return []

        data = self.lidar_data
        coordinates = ros_numpy.point_cloud2.pointcloud2_to_array(data)
        coordinates = coordinates.view(
            (coordinates.dtype[0], len(coordinates.dtype.names))
        )
        shape = Circle(self.get_param("~lidar_shape_radius", 0.15))
        z_min = self.get_param("~lidar_z_min", -1.5)
        z_max = self.get_param("~lidar_z_max", 1.0)
        priority = self.get_param("~lidar_priority", 0.25)

        # Ignore street level lidar points and stuff above
        filtered_coordinates = coordinates[
            np.bitwise_and(coordinates[:, 2] >= z_min, coordinates[:, 2] <= z_max)
        ]
        # Get rid of points because performance
        coordinate_count = filtered_coordinates.shape[0]
        sampled_coordinates = filtered_coordinates[
            np.random.choice(
                coordinate_count,
                int(
                    coordinate_count
                    * (1.0 - self.get_param("~lidar_discard_probability", 0.9))
                ),
                replace=False,
            ),
            :,
        ]
        lidar_entities = []
        for x, y, z, intensity in sampled_coordinates:
            v = Vector2.new(x, y)
            transform = Transform2D.new_translation(v)
            flags = Flags(is_collider=True)
            e = Entity(
                confidence=0.5 * intensity,
                priority=priority,
                shape=shape,
                transform=transform,
                timestamp=data.header.stamp,
                flags=flags,
            )
            lidar_entities.append(e)

        return lidar_entities

    def create_entities_from_clusters(self, sensortype="") -> List[Entity]:
        data = None
        if sensortype == "radar":
            data = self.radar_clustered_points_data
        elif sensortype == "lidar":
            data = self.lidar_clustered_points_data
        elif sensortype == "vision":
            data = self.vision_clustered_points_data
        else:
            raise ValueError(f"Unknown sensortype: {sensortype}")

        if data is None:
            return []

        clusterpointsarray = np.array(data.clusterPointsArray).reshape(-1, 3)

        indexarray = np.array(data.indexArray)

        motion_array_converted = (
            np.array([Motion2D.from_ros_msg(m) for m in data.motionArray])
            if data.motionArray
            else None
        )

        objectclassarray = np.array(data.object_class) if data.object_class else None

        unique_labels = np.unique(indexarray)

        entities = []
        for label in unique_labels:
            if label == -1:
                # -1 noise or invalid cluster
                rospy.logwarn("label -1")
                continue

            # Filter points for current cluster
            cluster_mask = indexarray == label
            cluster_points_xy = clusterpointsarray[cluster_mask, :2]

            # Check if enough points for polygon are available
            if cluster_points_xy.shape[0] < 3:
                if sensortype == "radar":
                    shape = Circle(self.get_param("~lidar_shape_radius", 0.15))
                    transform = Transform2D.new_translation(
                        Vector2.new(cluster_points_xy[0, 0], cluster_points_xy[0, 1])
                    )
                else:
                    continue
            else:
                if not np.array_equal(cluster_points_xy[0], cluster_points_xy[-1]):
                    # add startpoint to close polygon
                    cluster_points_xy = np.vstack(
                        [cluster_points_xy, cluster_points_xy[0]]
                    )

                cluster_polygon = MultiPoint(cluster_points_xy)
                cluster_polygon_hull = cluster_polygon.convex_hull
                if cluster_polygon_hull.is_empty or not cluster_polygon_hull.is_valid:
                    rospy.loginfo("Empty hull")
                    continue
                if not isinstance(cluster_polygon_hull, shapely.Polygon):
                    rospy.loginfo("Cluster is not polygon, continue")
                    continue

                shape = Polygon.from_shapely(
                    cluster_polygon_hull, make_centered=True  # type: ignore
                )
                transform = shape.offset
                shape.offset = Transform2D.identity()

            motion = None
            if motion_array_converted is not None:
                motion = motion_array_converted[cluster_mask][0]
                if self.hero_speed is not None:
                    motion_vector_hero = Vector2.forward() * self.hero_speed.speed
                    motion = Motion2D(
                        motion_vector_hero + motion.linear_motion, angular_velocity=0.0
                    )

            # Optional: Füge die Objektklasse hinzu
            object_class = None
            if objectclassarray is not None:
                object_class = objectclassarray[indexarray == label][0]

            flags = Flags(is_collider=True)
            if object_class == 4:
                entity = Pedestrian(
                    confidence=1,
                    priority=0.9,
                    shape=shape,
                    transform=transform,
                    timestamp=rospy.Time.now(),
                    flags=flags,
                    motion=motion,
                )
            elif object_class == 10:
                entity = Car(
                    confidence=1,
                    priority=0.75,
                    shape=shape,
                    transform=transform,
                    timestamp=rospy.Time.now(),
                    flags=flags,
                    motion=motion,
                )
            else:
                entity = Entity(
                    confidence=1,
                    priority=0.25,
                    shape=shape,
                    transform=transform,
                    timestamp=rospy.Time.now(),
                    flags=flags,
                    motion=motion,
                )
            entities.append(entity)

        return entities

    def create_hero_entity(self) -> Optional[Car]:
        if self.hero_speed is None:
            return None

        motion = Motion2D(Vector2.forward() * self.hero_speed.speed)
        timestamp = self.hero_speed.header.stamp
        hero = mapping_common.hero.create_hero_entity()
        hero.timestamp = timestamp
        hero.motion = motion
        return hero

    def publish_new_map_handler(self, timer_event=None):
        try:
            self.publish_new_map()
        except Exception as e:
            rospy.logfatal(f"Mapping data integration: {e}")

    def publish_new_map(self, timer_event=None):
        hero_car = self.create_hero_entity()
        if hero_car is None or self.current_pos is None or self.current_heading is None:
            return

        entities: List[Entity] = []
        entities.append(hero_car)

        if self.get_param("~enable_lidar_cluster"):
            if self.lidar_clustered_points_data is not None:
                entities.extend(self.create_entities_from_clusters(sensortype="lidar"))
            else:
                return

        if self.get_param("~enable_radar_cluster"):
            if self.radar_clustered_points_data is not None:
                entities.extend(self.create_entities_from_clusters(sensortype="radar"))
            else:
                return

        if self.get_param("~enable_vision_cluster"):
            if self.vision_clustered_points_data is not None:
                entities.extend(self.create_entities_from_clusters(sensortype="vision"))
            else:
                return

        if self.get_param("~enable_lane_marker"):
            if self.lanemarkings is not None:
                entities.extend(self.lanemarkings)
            else:
                return

        if self.get_param("~enable_raw_lidar_points"):
            if self.lidar_data is not None:
                entities.extend(self.entities_from_lidar())
            else:
                return

        if self.get_param("~enable_stop_marks"):
            hero_transform_inv = mapping_common.map.build_global_hero_transform(
                self.current_pos.x(),
                self.current_pos.y(),
                self.current_heading,
            ).inverse()
            marks = []
            for global_marks in self.stop_marks.values():
                for global_mark in global_marks:
                    local_mark = deepcopy(global_mark)
                    local_mark.transform = hero_transform_inv * local_mark.transform
                    marks.append(local_mark)

            entities.extend(marks)

        stamp = rospy.get_rostime()
        map = Map(timestamp=stamp, entities=entities)

        for filter in self.get_current_map_filters():
            map = filter.filter(map)
        msg = map.to_ros_msg()
        self.map_publisher.publish(msg)

    def get_current_map_filters(self) -> List[MapFilter]:
        map_filters: List[MapFilter] = []

        if self.get_param("~enable_merge_filter"):
            map_filters.append(
                GrowthMergingFilter(
                    growth_distance=self.get_param("~merge_growth_distance"),
                    min_merging_overlap_percent=self.get_param(
                        "~min_merging_overlap_percent"
                    ),
                    min_merging_overlap_area=self.get_param(
                        "~min_merging_overlap_area"
                    ),
                    simplify_tolerance=self.get_param("~polygon_simplify_tolerance"),
                )
            )
        if self.get_param("~enable_lane_index_filter"):
            map_filters.append(LaneIndexFilter())
        if self.get_param("~enable_pedestrian_grow_filter"):
            map_filters.append(GrowPedestriansFilter())

        return map_filters


if __name__ == "__main__":
    name = "mapping_data_integration"
    roscomp.init(name)
    node = MappingDataIntegrationNode(name)
    node.spin()<|MERGE_RESOLUTION|>--- conflicted
+++ resolved
@@ -85,10 +85,6 @@
         )
 
         # Sensor subscriptions:
-<<<<<<< HEAD
-
-=======
->>>>>>> 43d5e52a
         self.lanemarkings = None
 
         self.new_subscription(
