--- conflicted
+++ resolved
@@ -13,15 +13,10 @@
 from mapping_common.transform import Transform2D, Vector2
 from mapping_common.shape import Circle, Polygon, Rectangle
 from mapping_common.map import Map
-<<<<<<< HEAD
+
 from mapping_common.filter import MapFilter, GrowthMergingFilter, LaneIndexFilter
 from mapping.msg import Map as MapMsg, ClusteredPointsArray
 
-=======
-from mapping_common.filter import MapFilter, GrowthMergingFilter
-from mapping.msg import Map as MapMsg
-from mapping.msg import ClusteredPointsArray
->>>>>>> fc95877c
 from sensor_msgs.msg import PointCloud2
 from carla_msgs.msg import CarlaSpeedometer
 from shapely.geometry import MultiPoint
