#!/usr/bin/env python


from ros_compatibility.node import CompatibleNode
import ros_compatibility as roscomp
import ros_numpy
import rospy
from visualization_msgs.msg import Marker
import numpy as np
from typing import List, Optional, Dict
from copy import deepcopy

import mapping_common.map
import mapping_common.hero
from mapping_common.entity import Entity, Flags, Car, Motion2D, Pedestrian, StopMark
from mapping_common.transform import Transform2D, Vector2, Point2
from mapping_common.shape import Circle, Polygon, Rectangle
from mapping_common.map import Map
from mapping_common.filter import (
    MapFilter,
    GrowthMergingFilter,
    LaneIndexFilter,
    GrowPedestriansFilter,
)

from mapping.msg import Map as MapMsg, ClusteredPointsArray
from mapping.srv import UpdateStopMarks, UpdateStopMarksRequest, UpdateStopMarksResponse
from std_msgs.msg import Float32
from geometry_msgs.msg import PoseStamped
from sensor_msgs.msg import PointCloud2
from carla_msgs.msg import CarlaSpeedometer
from shapely.geometry import MultiPoint
import shapely

from mapping.cfg import MappingIntegrationConfig
from dynamic_reconfigure.server import Server


class MappingDataIntegrationNode(CompatibleNode):
    """Creates the initial map data frame based on all kinds of sensor data

    It applies several filters to the map and
    then sends it off to other consumers (planning, acting)

    This node sends the maps off at a fixed rate.
    (-> It buffers incoming sensor data slightly)
    """

    lidar_data: Optional[PointCloud2] = None
    hero_speed: Optional[CarlaSpeedometer] = None
    lidar_clustered_points_data: Optional[ClusteredPointsArray] = None
    radar_clustered_points_data: Optional[ClusteredPointsArray] = None
    vision_clustered_points_data: Optional[ClusteredPointsArray] = None

    stop_marks: Dict[str, List[StopMark]]
    """StopMarks from the UpdateStopMarks service

    **Important:** the transform of these entities uses global coordinates
    """
    current_pos: Optional[Point2] = None
    current_heading: Optional[float] = None

    def __init__(self, name, **kwargs):
        super().__init__(name, **kwargs)

        # For the stop marks:
        self.stop_marks = {}

        self.current_pos_sub = self.new_subscription(
            PoseStamped,
            "/paf/hero/current_pos",
            self.current_pos_callback,
            qos_profile=1,
        )
        self.head_sub = self.new_subscription(
            Float32,
            "/paf/hero/current_heading",
            self.heading_callback,
            qos_profile=1,
        )
        self.update_stop_marks_service = rospy.Service(
            "/paf/hero/mapping/update_stop_marks",
            UpdateStopMarks,
            self.update_stopmarks_callback,
        )

        # Sensor subscriptions:
        self.lanemarkings = None

        self.new_subscription(
            topic=self.get_param("~lidar_topic", "/carla/hero/LIDAR"),
            msg_type=PointCloud2,
            callback=self.lidar_callback,
            qos_profile=1,
        )

        self.new_subscription(
            topic=self.get_param(
                "~lanemarkings_init_topic", "/paf/hero/mapping/init_lanemarkings"
            ),
            msg_type=MapMsg,
            callback=self.lanemarkings_callback,
            qos_profile=1,
        )
        self.new_subscription(
            topic=self.get_param("~hero_speed_topic", "/carla/hero/Speed"),
            msg_type=CarlaSpeedometer,
            callback=self.hero_speed_callback,
            qos_profile=1,
        )
        self.new_subscription(
            topic=self.get_param(
                "~clustered_points_lidar_topic", "/paf/hero/Lidar/clustered_points"
            ),
            msg_type=ClusteredPointsArray,
            callback=self.lidar_clustered_points_callback,
            qos_profile=1,
        )
        self.new_subscription(
            topic=self.get_param(
                "~clustered_points_vision_topic", "/paf/hero/visualization_pointcloud"
            ),
            msg_type=ClusteredPointsArray,
            callback=self.vision_clustered_points_callback,
            qos_profile=1,
        )
        self.new_subscription(
            topic=self.get_param(
                "~clustered_points_radar_topic", "/paf/hero/Radar/clustered_points"
            ),
            msg_type=ClusteredPointsArray,
            callback=self.radar_clustered_points_callback,
            qos_profile=1,
        )

        # Publishers:

        self.map_publisher = self.new_publisher(
            msg_type=MapMsg,
            topic=self.get_param("~map_init_topic", "/paf/hero/mapping/init_data"),
            qos_profile=1,
        )

        self.cluster_points_publisher = self.new_publisher(
            msg_type=PointCloud2,
            topic=self.get_param(
                "~cluster_points_topic", "/paf/hero/mapping/clusterpoints"
            ),
            qos_profile=1,
        )

        Server(MappingIntegrationConfig, self.dynamic_reconfigure_callback)

        self.rate = self.get_param("~map_publish_rate", 20)
        self.new_timer(1.0 / self.rate, self.publish_new_map_handler)

    def dynamic_reconfigure_callback(self, config: "MappingIntegrationConfig", level):
        """
        All currently used reconfigure options are querried dynamically.
        If you want to directly react on the change uncomment the following lines.
        """
        # config["enable_merge_filter"]
        # config["merge_growth_distance"]
        # config["min_merging_overlap_percent"]
        # config["min_merging_overlap_area"]
        return config

    def update_stopmarks_callback(
        self, req: UpdateStopMarksRequest
    ) -> UpdateStopMarksResponse:
        if req.delete_all_others:
            self.stop_marks = {}

        entities = []
        for e in req.marks:
            entity = Entity.from_ros_msg(e)
            if not isinstance(entity, StopMark):
                rospy.logwarn_throttle(
                    0.5,
                    "Entity received from UpdateStopMarks service is not a StopMark."
                    " ignoring...",
                )
                continue
            entities.append(entity)
        self.stop_marks[req.id] = entities

        return UpdateStopMarksResponse(success=True)

    def heading_callback(self, data: Float32):
        self.current_heading = data.data

    def current_pos_callback(self, data: PoseStamped):
        self.current_pos = Point2.from_ros_msg(data.pose.position)

    def hero_speed_callback(self, data: CarlaSpeedometer):
        self.hero_speed = data

    def lidar_clustered_points_callback(self, data: ClusteredPointsArray):
        self.lidar_clustered_points_data = data

    def radar_clustered_points_callback(self, data: ClusteredPointsArray):
        self.radar_clustered_points_data = data

    def vision_clustered_points_callback(self, data: ClusteredPointsArray):
        self.vision_clustered_points_data = data

    def lidar_callback(self, data: PointCloud2):
        self.lidar_data = data

    def entities_from_lidar_marker(self) -> List[Entity]:
        data = self.lidar_marker_data
        if data is None or not hasattr(data, "markers") or data.markers is None:
            rospy.logwarn("No valid marker data received.")
            return []

        lidar_entities = []
        for marker in data.markers:
            if marker.type != Marker.CUBE:
                rospy.logwarn(f"Skipping non-CUBE marker with ID: {marker.id}")
                continue
            # Extract position (center of the cube)
            x_center = marker.pose.position.x
            y_center = marker.pose.position.y

            # Extract dimensions (scale gives the size of the cube)
            width = marker.scale.x
            length = marker.scale.y

            # Create a shape and transform using the cube's data
            shape = Rectangle(width, length)  # 2D rectangle for lidar data
            v = Vector2.new(x_center, y_center)  # 2D position in x-y plane
            transform = Transform2D.new_translation(v)

            # Add entity to the list
            flags = Flags(is_collider=True)
            e = Entity(
                confidence=1,
                priority=0.25,
                shape=shape,
                transform=transform,
                timestamp=marker.header.stamp,
                flags=flags,
            )
            lidar_entities.append(e)

        return lidar_entities

    def entities_from_radar_marker(self) -> List[Entity]:
        data = self.radar_marker_data
        if data is None or not hasattr(data, "markers") or data.markers is None:
            # Handle cases where data or markers are invalid
            rospy.logwarn("No valid marker data received.")
            return []

        radar_entities = []
        for marker in data.markers:
            if marker.type != Marker.CUBE:
                rospy.logwarn(f"Skipping non-CUBE marker with ID: {marker.id}")
                continue
            # Extract position (center of the cube)
            x_center = marker.pose.position.x
            y_center = marker.pose.position.y

            # Extract dimensions (scale gives the size of the cube)
            width = marker.scale.x
            length = marker.scale.y

            # Create a shape and transform using the cube's data
            shape = Rectangle(width, length)  # 2D rectangle for lidar data
            v = Vector2.new(x_center, y_center)  # 2D position in x-y plane
            transform = Transform2D.new_translation(v)

            # Add entity to the list
            flags = Flags(is_collider=True)
            e = Entity(
                confidence=1,
                priority=0.25,
                shape=shape,
                transform=transform,
                timestamp=marker.header.stamp,
                flags=flags,
            )
            radar_entities.append(e)

        return radar_entities

    def lanemarkings_callback(self, data: MapMsg):
        map = Map.from_ros_msg(data)
        self.lanemarkings = map.entities_without_hero()

    def entities_from_lidar(self) -> List[Entity]:
        if self.lidar_data is None:
            return []

        data = self.lidar_data
        coordinates = ros_numpy.point_cloud2.pointcloud2_to_array(data)
        coordinates = coordinates.view(
            (coordinates.dtype[0], len(coordinates.dtype.names))
        )
        shape = Circle(self.get_param("~lidar_shape_radius", 0.15))
        z_min = self.get_param("~lidar_z_min", -1.5)
        z_max = self.get_param("~lidar_z_max", 1.0)
        priority = self.get_param("~lidar_priority", 0.25)

        # Ignore street level lidar points and stuff above
        filtered_coordinates = coordinates[
            np.bitwise_and(coordinates[:, 2] >= z_min, coordinates[:, 2] <= z_max)
        ]
        # Get rid of points because performance
        coordinate_count = filtered_coordinates.shape[0]
        sampled_coordinates = filtered_coordinates[
            np.random.choice(
                coordinate_count,
                int(
                    coordinate_count
                    * (1.0 - self.get_param("~lidar_discard_probability", 0.9))
                ),
                replace=False,
            ),
            :,
        ]
        lidar_entities = []
        for x, y, z, intensity in sampled_coordinates:
            v = Vector2.new(x, y)
            transform = Transform2D.new_translation(v)
            flags = Flags(is_collider=True)
            e = Entity(
                confidence=0.5 * intensity,
                priority=priority,
                shape=shape,
                transform=transform,
                timestamp=data.header.stamp,
                flags=flags,
            )
            lidar_entities.append(e)

        return lidar_entities

    def create_entities_from_clusters(self, sensortype="") -> List[Entity]:
        data = None
        if sensortype == "radar":
            data = self.radar_clustered_points_data
        elif sensortype == "lidar":
            data = self.lidar_clustered_points_data
        elif sensortype == "vision":
            data = self.vision_clustered_points_data
        else:
            raise ValueError(f"Unknown sensortype: {sensortype}")

        if data is None:
            return []

        clusterpointsarray = np.array(data.clusterPointsArray).reshape(-1, 3)

        indexarray = np.array(data.indexArray)

        motion_array_converted = (
            np.array([Motion2D.from_ros_msg(m) for m in data.motionArray])
            if data.motionArray
            else None
        )

        objectclassarray = np.array(data.object_class) if data.object_class else None

        unique_labels = np.unique(indexarray)

        entities = []
        for label in unique_labels:
            if label == -1:
                # -1 noise or invalid cluster
                rospy.logwarn("label -1")
                continue

            # Filter points for current cluster
            cluster_mask = indexarray == label
            cluster_points_xy = clusterpointsarray[cluster_mask, :2]

            # Check if enough points for polygon are available
            if cluster_points_xy.shape[0] < 3:
                if sensortype == "radar":
                    shape = Circle(self.get_param("~lidar_shape_radius", 0.15))
                    transform = Transform2D.new_translation(
                        Vector2.new(cluster_points_xy[0, 0], cluster_points_xy[0, 1])
                    )
                else:
                    continue
            else:
                if not np.array_equal(cluster_points_xy[0], cluster_points_xy[-1]):
                    # add startpoint to close polygon
                    cluster_points_xy = np.vstack(
                        [cluster_points_xy, cluster_points_xy[0]]
                    )

                cluster_polygon = MultiPoint(cluster_points_xy)
                cluster_polygon_hull = cluster_polygon.convex_hull
                if cluster_polygon_hull.is_empty or not cluster_polygon_hull.is_valid:
                    rospy.loginfo("Empty hull")
                    continue
                if not isinstance(cluster_polygon_hull, shapely.Polygon):
                    rospy.loginfo("Cluster is not polygon, continue")
                    continue

                shape = Polygon.from_shapely(
                    cluster_polygon_hull, make_centered=True  # type: ignore
                )
                transform = shape.offset
                shape.offset = Transform2D.identity()

            motion = None
            if motion_array_converted is not None:
                motion = motion_array_converted[cluster_mask][0]
                if self.hero_speed is not None:
                    motion_vector_hero = Vector2.forward() * self.hero_speed.speed
                    motion = Motion2D(
                        motion_vector_hero + motion.linear_motion, angular_velocity=0.0
                    )

            # Optional: Füge die Objektklasse hinzu
            object_class = None
            if objectclassarray is not None:
                object_class = objectclassarray[indexarray == label][0]

            flags = Flags(is_collider=True)
            if object_class == 4:
                entity = Pedestrian(
                    confidence=1,
                    priority=0.9,
                    shape=shape,
                    transform=transform,
                    timestamp=rospy.Time.now(),
                    flags=flags,
                    motion=motion,
                )
            elif object_class == 10:
                entity = Car(
                    confidence=1,
                    priority=0.75,
                    shape=shape,
                    transform=transform,
                    timestamp=rospy.Time.now(),
                    flags=flags,
                    motion=motion,
                )
            else:
                entity = Entity(
                    confidence=1,
                    priority=0.25,
                    shape=shape,
                    transform=transform,
                    timestamp=rospy.Time.now(),
                    flags=flags,
                    motion=motion,
                )
            entities.append(entity)

        return entities

    def create_hero_entity(self) -> Optional[Car]:
        if self.hero_speed is None:
            return None

        motion = Motion2D(Vector2.forward() * self.hero_speed.speed)
        timestamp = self.hero_speed.header.stamp
        hero = mapping_common.hero.create_hero_entity()
        hero.timestamp = timestamp
        hero.motion = motion
        return hero

    def publish_new_map_handler(self, timer_event=None):
        try:
            self.publish_new_map()
        except Exception as e:
            rospy.logfatal(f"Mapping data integration: {e}")

    def publish_new_map(self, timer_event=None):
        hero_car = self.create_hero_entity()
        if hero_car is None or self.current_pos is None or self.current_heading is None:
            return

        entities: List[Entity] = []
        entities.append(hero_car)

        if self.get_param("~enable_lidar_cluster"):
            if self.lidar_clustered_points_data is not None:
                entities.extend(self.create_entities_from_clusters(sensortype="lidar"))
            else:
                return

        if self.get_param("~enable_radar_cluster"):
            if self.radar_clustered_points_data is not None:
                entities.extend(self.create_entities_from_clusters(sensortype="radar"))
            else:
                return

        if self.get_param("~enable_vision_cluster"):
            if self.vision_clustered_points_data is not None:
                entities.extend(self.create_entities_from_clusters(sensortype="vision"))
            else:
                return

        if self.get_param("~enable_lane_marker"):
            if self.lanemarkings is not None:
                entities.extend(self.lanemarkings)
            else:
                return

        if self.get_param("~enable_raw_lidar_points"):
            if self.lidar_data is not None:
                entities.extend(self.entities_from_lidar())
            else:
                return

<<<<<<< HEAD
        if self.get_param("~enable_stop_marks"):
            hero_transform_inv = mapping_common.map.build_global_hero_transform(
                self.current_pos.x(),
                self.current_pos.y(),
                self.current_heading,
            ).inverse()
            marks = []
            for global_marks in self.stop_marks.values():
                for global_mark in global_marks:
                    local_mark = deepcopy(global_mark)
                    local_mark.transform = hero_transform_inv * local_mark.transform
                    marks.append(local_mark)

            entities.extend(marks)
        if self.get_param("~enable_raw_radar_points"):
            if self.radar_data is not None:
                entities.extend(self.entities_from_radar())
            else:
                return

        # lane_box_entities visualizes the shape and position of the lane box
        # which is used for lane_free function
        # lane_box_entities = [
        #    Entity(
        #        confidence=100.0,
        #        priority=100.0,
        #        shape=Rectangle(
        #            length=22.5,
        #            width=1.5,
        #            offset=Transform2D.new_translation(Vector2.new(-2.5, 2.2)),
        #        ),
        #        transform=Transform2D.identity(),
        #        flags=Flags(is_ignored=True),
        #    )
        # ]
        # entities.extend(lane_box_entities)

        # Will be used when the new function for entity creation is implemented
        # if self.get_param("enable_vision_points"):
        #    entities.extend(self.entities_from_vision_points())

=======
>>>>>>> e00db50f
        stamp = rospy.get_rostime()
        map = Map(timestamp=stamp, entities=entities)

        for filter in self.get_current_map_filters():
            map = filter.filter(map)
        msg = map.to_ros_msg()
        self.map_publisher.publish(msg)

    def get_current_map_filters(self) -> List[MapFilter]:
        map_filters: List[MapFilter] = []

        if self.get_param("~enable_merge_filter"):
            map_filters.append(
                GrowthMergingFilter(
                    growth_distance=self.get_param("~merge_growth_distance"),
                    min_merging_overlap_percent=self.get_param(
                        "~min_merging_overlap_percent"
                    ),
                    min_merging_overlap_area=self.get_param(
                        "~min_merging_overlap_area"
                    ),
                    simplify_tolerance=self.get_param("~polygon_simplify_tolerance"),
                )
            )
        if self.get_param("~enable_lane_index_filter"):
            map_filters.append(LaneIndexFilter())
        if self.get_param("~enable_pedestrian_grow_filter"):
            map_filters.append(GrowPedestriansFilter())

        return map_filters


if __name__ == "__main__":
    name = "mapping_data_integration"
    roscomp.init(name)
    node = MappingDataIntegrationNode(name)
    node.spin()<|MERGE_RESOLUTION|>--- conflicted
+++ resolved
@@ -510,7 +510,6 @@
             else:
                 return
 
-<<<<<<< HEAD
         if self.get_param("~enable_stop_marks"):
             hero_transform_inv = mapping_common.map.build_global_hero_transform(
                 self.current_pos.x(),
@@ -525,35 +524,7 @@
                     marks.append(local_mark)
 
             entities.extend(marks)
-        if self.get_param("~enable_raw_radar_points"):
-            if self.radar_data is not None:
-                entities.extend(self.entities_from_radar())
-            else:
-                return
-
-        # lane_box_entities visualizes the shape and position of the lane box
-        # which is used for lane_free function
-        # lane_box_entities = [
-        #    Entity(
-        #        confidence=100.0,
-        #        priority=100.0,
-        #        shape=Rectangle(
-        #            length=22.5,
-        #            width=1.5,
-        #            offset=Transform2D.new_translation(Vector2.new(-2.5, 2.2)),
-        #        ),
-        #        transform=Transform2D.identity(),
-        #        flags=Flags(is_ignored=True),
-        #    )
-        # ]
-        # entities.extend(lane_box_entities)
-
-        # Will be used when the new function for entity creation is implemented
-        # if self.get_param("enable_vision_points"):
-        #    entities.extend(self.entities_from_vision_points())
-
-=======
->>>>>>> e00db50f
+
         stamp = rospy.get_rostime()
         map = Map(timestamp=stamp, entities=entities)
 
