--- conflicted
+++ resolved
@@ -510,7 +510,6 @@
             else:
                 return
 
-<<<<<<< HEAD
         if self.get_param("~enable_stop_marks"):
             hero_transform_inv = mapping_common.map.build_global_hero_transform(
                 self.current_pos.x(),
@@ -535,8 +534,6 @@
         # if self.get_param("enable_vision_points"):
         #    entities.extend(self.entities_from_vision_points())
 
-=======
->>>>>>> 534279f8
         stamp = rospy.get_rostime()
         map = Map(timestamp=stamp, entities=entities)
 
