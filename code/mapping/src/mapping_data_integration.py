#!/usr/bin/env python


from ros_compatibility.node import CompatibleNode
import ros_compatibility as roscomp
import ros_numpy
import rospy
from visualization_msgs.msg import MarkerArray, Marker
import numpy as np
from typing import List, Optional

from mapping_common.entity import Entity, Flags, Car, Motion2D
from mapping_common.transform import Transform2D, Vector2
from mapping_common.shape import Circle, Rectangle
from mapping_common.map import Map
from mapping.msg import Map as MapMsg, ClusteredPointsArray

from sensor_msgs.msg import PointCloud2
from carla_msgs.msg import CarlaSpeedometer
import sensor_msgs.point_cloud2 as pc2


class MappingDataIntegrationNode(CompatibleNode):
    """Creates the initial map data frame based on all kinds of sensor data

    Sends this map off to Filtering and other consumers (planning, acting)

    This node sends the maps off at a fixed rate.
    (-> It buffers incoming sensor data slightly)
    """

    lidar_data: Optional[PointCloud2] = None
    hero_speed: Optional[CarlaSpeedometer] = None
    lidar_marker_data: Optional[MarkerArray] = None
    lidar_cluster_entities_data: Optional[List[Entity]] = None
    radar_cluster_entities_data: Optional[List[Entity]] = None
    radar_marker_data: Optional[MarkerArray] = None

    def __init__(self, name, **kwargs):
        super().__init__(name, **kwargs)

        self.new_subscription(
            topic=self.get_param("~lidar_topic", "/carla/hero/LIDAR"),
            msg_type=PointCloud2,
            callback=self.lidar_callback,
            qos_profile=1,
        )
<<<<<<< HEAD
        self.lanemarkings = None
        self.new_subscription(
            topic=self.get_param(
                "~lanemarkings_init_topic", "/paf/hero/mapping/init_lanemarkings"
            ),
            msg_type=MapMsg,
            callback=self.lanemarkings_callback,
            qos_profile=1,
        )
        self.lidar_data = None
=======
>>>>>>> f4499366
        self.new_subscription(
            topic=self.get_param("~hero_speed_topic", "/carla/hero/Speed"),
            msg_type=CarlaSpeedometer,
            callback=self.hero_speed_callback,
            qos_profile=1,
        )
        self.new_subscription(
            topic=self.get_param("~marker_topic", "/paf/hero/Lidar/Marker"),
            msg_type=MarkerArray,
            callback=self.lidar_marker_callback,
            qos_profile=1,
        )
        self.new_subscription(
            topic=self.get_param("~entity_topic", "/paf/hero/Lidar/cluster_entities"),
            msg_type=MapMsg,
            callback=self.lidar_cluster_entities_callback,
            qos_profile=1,
        )
        self.new_subscription(
            topic=self.get_param("~entity_topic", "/paf/hero/Radar/cluster_entities"),
            msg_type=MapMsg,
            callback=self.radar_cluster_entities_callback,
            qos_profile=1,
        )
        self.new_subscription(
            topic="/paf/hero/visualization_pointcloud",
            msg_type=ClusteredPointsArray,
            callback=self.radar_cluster_entities_callback,
            qos_profile=1,
        )

        self.new_subscription(
            topic=self.get_param("~marker_topic", "/paf/hero/Radar/Marker"),
            msg_type=MarkerArray,
            callback=self.radar_marker_callback,
            qos_profile=1,
        )

        self.map_publisher = self.new_publisher(
            msg_type=MapMsg,
            topic=self.get_param("~map_init_topic", "/paf/hero/mapping/init_data"),
            qos_profile=1,
        )
        # Will be removed when the new function for entity creation is implemented
        self.vision_node_pointcloud_publisher = self.new_publisher(
            msg_type=PointCloud2,
            topic="/paf/hero/mapping/temporary_pointcloud",
            qos_profile=1,
        )
        self.rate = self.get_param("~map_publish_rate", 20)
        self.new_timer(1.0 / self.rate, self.publish_new_map)

    def hero_speed_callback(self, data: CarlaSpeedometer):
        self.hero_speed = data

    def lidar_marker_callback(self, data: MarkerArray):
        self.lidar_marker_data = data

    def lidar_cluster_entities_callback(self, data: MapMsg):
        self.lidar_cluster_entities_data = data

    def radar_cluster_entities_callback(self, data: ClusteredPointsArray):
        if data is None or not hasattr(data, "clusterPointsArray"):
            rospy.logwarn("No valid cluster data received.")
            return

        # Reshape the flattened clusterPointsArray into (N, 3) array
        try:
            points = np.array(data.clusterPointsArray).reshape(-1, 3)
        except ValueError as e:
            rospy.logerr(f"Error reshaping clusterPointsArray: {e}")
            return

        if points.shape[0] == 0:
            rospy.logwarn("Received empty clusterPointsArray.")
            return

        # Extract the header from the message
        header = data.header

        # Convert points to a PointCloud2 message
        merged_cloud = pc2.create_cloud_xyz32(header, points.tolist())

        # Publish the PointCloud2 message
        self.vision_node_pointcloud_publisher.publish(merged_cloud)

    def radar_marker_callback(self, data: MarkerArray):
        self.radar_marker_data = data

    def lidar_callback(self, data: PointCloud2):
        self.lidar_data = data

<<<<<<< HEAD
    def lanemarkings_callback(self, data: MapMsg):
        map = Map.from_ros_msg(data)
        self.lanemarkings = map.entities_without_hero()
=======
    def entities_from_lidar_marker(self) -> List[Entity]:
        data = self.lidar_marker_data
        if data is None or not hasattr(data, "markers") or data.markers is None:
            rospy.logwarn("No valid marker data received.")
            return []

        lidar_entities = []
        for marker in data.markers:
            if marker.type != Marker.CUBE:
                rospy.logwarn(f"Skipping non-CUBE marker with ID: {marker.id}")
                continue
            # Extract position (center of the cube)
            x_center = marker.pose.position.x
            y_center = marker.pose.position.y

            # Extract dimensions (scale gives the size of the cube)
            width = marker.scale.x
            length = marker.scale.y

            # Create a shape and transform using the cube's data
            shape = Rectangle(width, length)  # 2D rectangle for lidar data
            v = Vector2.new(x_center, y_center)  # 2D position in x-y plane
            transform = Transform2D.new_translation(v)

            # Add entity to the list
            flags = Flags(is_collider=True)
            e = Entity(
                confidence=1,
                priority=0.25,
                shape=shape,
                transform=transform,
                timestamp=marker.header.stamp,
                flags=flags,
            )
            lidar_entities.append(e)

        return lidar_entities

    def entities_from_radar_marker(self) -> List[Entity]:
        data = self.radar_marker_data
        if data is None or not hasattr(data, "markers") or data.markers is None:
            # Handle cases where data or markers are invalid
            rospy.logwarn("No valid marker data received.")
            return []

        radar_entities = []
        for marker in data.markers:
            if marker.type != Marker.CUBE:
                rospy.logwarn(f"Skipping non-CUBE marker with ID: {marker.id}")
                continue
            # Extract position (center of the cube) and calculate 2 meter offset
            # because of radar positioning
            x_center = marker.pose.position.x + 2
            y_center = marker.pose.position.y

            # Extract dimensions (scale gives the size of the cube)
            width = marker.scale.x
            length = marker.scale.y

            # Create a shape and transform using the cube's data
            shape = Rectangle(width, length)  # 2D rectangle for lidar data
            v = Vector2.new(x_center, y_center)  # 2D position in x-y plane
            transform = Transform2D.new_translation(v)

            # Add entity to the list
            flags = Flags(is_collider=True)
            e = Entity(
                confidence=1,
                priority=0.25,
                shape=shape,
                transform=transform,
                timestamp=marker.header.stamp,
                flags=flags,
            )
            radar_entities.append(e)

        return radar_entities
>>>>>>> f4499366

    def entities_from_lidar(self) -> List[Entity]:
        if self.lidar_data is None:
            return []

        data = self.lidar_data
        coordinates = ros_numpy.point_cloud2.pointcloud2_to_array(data)
        coordinates = coordinates.view(
            (coordinates.dtype[0], len(coordinates.dtype.names))
        )
        shape = Circle(self.get_param("~lidar_shape_radius", 0.15))
        z_min = self.get_param("~lidar_z_min", -1.5)
        z_max = self.get_param("~lidar_z_max", 1.0)
        priority = self.get_param("~lidar_priority", 0.25)

        # Ignore street level lidar points and stuff above
        filtered_coordinates = coordinates[
            np.bitwise_and(coordinates[:, 2] >= z_min, coordinates[:, 2] <= z_max)
        ]
        # Get rid of points because performance
        coordinate_count = filtered_coordinates.shape[0]
        sampled_coordinates = filtered_coordinates[
            np.random.choice(
                coordinate_count,
                int(
                    coordinate_count
                    * (1.0 - self.get_param("~lidar_discard_probability", 0.9))
                ),
                replace=False,
            ),
            :,
        ]
        lidar_entities = []
        for x, y, z, intensity in sampled_coordinates:
            v = Vector2.new(x, y)
            transform = Transform2D.new_translation(v)
            flags = Flags(is_collider=True)
            e = Entity(
                confidence=0.5 * intensity,
                priority=priority,
                shape=shape,
                transform=transform,
                timestamp=data.header.stamp,
                flags=flags,
            )
            lidar_entities.append(e)

        return lidar_entities

    def create_hero_entity(self) -> Optional[Car]:
        if self.hero_speed is None:
            return None

        motion = Motion2D(Vector2.forward() * self.hero_speed.speed)
        timestamp = self.hero_speed.header.stamp
        # Shape based on https://www.motortrend.com/cars/
        # lincoln/mkz/2020/specs/?trim=Base+Sedan
        shape = Rectangle(
            length=4.92506,
            width=1.86436,
            offset=Transform2D.new_translation(Vector2.new(0.0, 0.0)),
        )
        transform = Transform2D.identity()
        flags = Flags(is_collider=True, is_hero=True)
        hero = Car(
            confidence=1.0,
            priority=1.0,
            shape=shape,
            transform=transform,
            timestamp=timestamp,
            flags=flags,
            motion=motion,
        )
        return hero

    def publish_new_map(self, timer_event=None):
        hero_car = self.create_hero_entity()
<<<<<<< HEAD

        # Make sure we have data for each dataset we are subscribed to
        if self.lidar_data is None or hero_car is None or self.lanemarkings is None:
=======
        if hero_car is None:
>>>>>>> f4499366
            return

        entities = []
        entities.append(hero_car)

        if self.lidar_marker_data is not None and self.get_param(
            "~enable_lidar_marker"
        ):
            entities.extend(self.entities_from_lidar_marker())
        if self.radar_marker_data is not None and self.get_param(
            "~enable_radar_marker"
        ):
            entities.extend(self.entities_from_radar_marker())
        if self.lidar_cluster_entities_data is not None and self.get_param(
            "~enable_lidar_cluster"
        ):
            entities.extend(Map.from_ros_msg(self.lidar_cluster_entities_data).entities)
        if self.radar_cluster_entities_data is not None and self.get_param(
            "~enable_radar_cluster"
        ):
            entities.extend(Map.from_ros_msg(self.radar_cluster_entities_data).entities)
        if self.lidar_data is not None and self.get_param("~enable_raw_lidar_points"):
            entities.extend(self.entities_from_lidar())
        # Will be used when the new function for entity creation is implemented
        # if self.get_param("enable_vision_points"):
        #    entities.extend(self.entities_from_vision_points())

        stamp = rospy.get_rostime()
<<<<<<< HEAD
        map = Map(
            timestamp=stamp,
            entities=[hero_car] + self.entities_from_lidar() + self.lanemarkings,
        )
=======
        map = Map(timestamp=stamp, entities=entities)
>>>>>>> f4499366
        msg = map.to_ros_msg()
        self.map_publisher.publish(msg)


if __name__ == "__main__":
    name = "mapping_data_integration"
    roscomp.init(name)
    node = MappingDataIntegrationNode(name)
    node.spin()<|MERGE_RESOLUTION|>--- conflicted
+++ resolved
@@ -45,7 +45,6 @@
             callback=self.lidar_callback,
             qos_profile=1,
         )
-<<<<<<< HEAD
         self.lanemarkings = None
         self.new_subscription(
             topic=self.get_param(
@@ -55,9 +54,6 @@
             callback=self.lanemarkings_callback,
             qos_profile=1,
         )
-        self.lidar_data = None
-=======
->>>>>>> f4499366
         self.new_subscription(
             topic=self.get_param("~hero_speed_topic", "/carla/hero/Speed"),
             msg_type=CarlaSpeedometer,
@@ -150,11 +146,6 @@
     def lidar_callback(self, data: PointCloud2):
         self.lidar_data = data
 
-<<<<<<< HEAD
-    def lanemarkings_callback(self, data: MapMsg):
-        map = Map.from_ros_msg(data)
-        self.lanemarkings = map.entities_without_hero()
-=======
     def entities_from_lidar_marker(self) -> List[Entity]:
         data = self.lidar_marker_data
         if data is None or not hasattr(data, "markers") or data.markers is None:
@@ -232,7 +223,10 @@
             radar_entities.append(e)
 
         return radar_entities
->>>>>>> f4499366
+
+    def lanemarkings_callback(self, data: MapMsg):
+        map = Map.from_ros_msg(data)
+        self.lanemarkings = map.entities_without_hero()
 
     def entities_from_lidar(self) -> List[Entity]:
         if self.lidar_data is None:
@@ -310,13 +304,7 @@
 
     def publish_new_map(self, timer_event=None):
         hero_car = self.create_hero_entity()
-<<<<<<< HEAD
-
-        # Make sure we have data for each dataset we are subscribed to
-        if self.lidar_data is None or hero_car is None or self.lanemarkings is None:
-=======
-        if hero_car is None:
->>>>>>> f4499366
+        if hero_car is None or self.lanemarkings is None:
             return
 
         entities = []
@@ -345,14 +333,7 @@
         #    entities.extend(self.entities_from_vision_points())
 
         stamp = rospy.get_rostime()
-<<<<<<< HEAD
-        map = Map(
-            timestamp=stamp,
-            entities=[hero_car] + self.entities_from_lidar() + self.lanemarkings,
-        )
-=======
         map = Map(timestamp=stamp, entities=entities)
->>>>>>> f4499366
         msg = map.to_ros_msg()
         self.map_publisher.publish(msg)
 
