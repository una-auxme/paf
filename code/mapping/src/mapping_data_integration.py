#!/usr/bin/env python


from ros_compatibility.node import CompatibleNode
import ros_compatibility as roscomp
import ros_numpy
import rospy
from visualization_msgs.msg import Marker
import numpy as np
from typing import List, Optional, Dict
from copy import deepcopy

import mapping_common.map
import mapping_common.hero
from mapping_common.entity import Entity, Flags, Car, Motion2D, Pedestrian, StopMark
from mapping_common.transform import Transform2D, Vector2, Point2
from mapping_common.shape import Circle, Polygon, Rectangle
from mapping_common.map import Map
from mapping_common.filter import (
    MapFilter,
    GrowthMergingFilter,
    LaneIndexFilter,
    GrowPedestriansFilter,
)

from mapping.msg import Map as MapMsg, ClusteredPointsArray
from mapping.srv import UpdateStopMarks, UpdateStopMarksRequest, UpdateStopMarksResponse
from std_msgs.msg import Float32
from geometry_msgs.msg import PoseStamped
from sensor_msgs.msg import PointCloud2
from carla_msgs.msg import CarlaSpeedometer
from shapely.geometry import MultiPoint
import shapely


# from shapely.validation import orient

from mapping.cfg import MappingIntegrationConfig
from dynamic_reconfigure.server import Server


class MappingDataIntegrationNode(CompatibleNode):
    """Creates the initial map data frame based on all kinds of sensor data

    It applies several filters to the map and
    then sends it off to other consumers (planning, acting)

    This node sends the maps off at a fixed rate.
    (-> It buffers incoming sensor data slightly)
    """

    lidar_data: Optional[PointCloud2] = None
    radar_data: Optional[PointCloud2] = None
    hero_speed: Optional[CarlaSpeedometer] = None
    lidar_clustered_points_data: Optional[ClusteredPointsArray] = None
    radar_clustered_points_data: Optional[ClusteredPointsArray] = None
    vision_clustered_points_data: Optional[ClusteredPointsArray] = None

    stop_marks: Dict[str, List[StopMark]]
    """StopMarks from the UpdateStopMarks service

    **Important:** the transform of these entities uses global coordinates
    """
    current_pos: Optional[Point2] = None
    current_heading: Optional[float] = None

    def __init__(self, name, **kwargs):
        super().__init__(name, **kwargs)

<<<<<<< HEAD
        # For the stop marks:
        self.stop_marks = {}

        self.current_pos_sub = self.new_subscription(
            PoseStamped,
            "/paf/hero/current_pos",
            self.current_pos_callback,
            qos_profile=1,
        )
        self.head_sub = self.new_subscription(
            Float32,
            "/paf/hero/current_heading",
            self.heading_callback,
            qos_profile=1,
        )
        self.update_stop_marks_service = rospy.Service(
            "/paf/hero/mapping/update_stop_marks",
            UpdateStopMarks,
            self.update_stopmarks_callback,
        )

        # Sensor subscriptions:
=======
        self.lanemarkings = None
>>>>>>> bd9d4049

        self.new_subscription(
            topic=self.get_param("~lidar_topic", "/carla/hero/LIDAR"),
            msg_type=PointCloud2,
            callback=self.lidar_callback,
            qos_profile=1,
        )

        self.new_subscription(
            topic=self.get_param("~combined_points", "/paf/hero/Radar/combined_points"),
            msg_type=PointCloud2,
            callback=self.radar_callback,
            qos_profile=1,
        )

        self.new_subscription(
            topic=self.get_param(
                "~lanemarkings_init_topic", "/paf/hero/mapping/init_lanemarkings"
            ),
            msg_type=MapMsg,
            callback=self.lanemarkings_callback,
            qos_profile=1,
        )
        self.new_subscription(
            topic=self.get_param("~hero_speed_topic", "/carla/hero/Speed"),
            msg_type=CarlaSpeedometer,
            callback=self.hero_speed_callback,
            qos_profile=1,
        )
        self.new_subscription(
            topic=self.get_param(
                "~clustered_points_lidar_topic", "/paf/hero/Lidar/clustered_points"
            ),
            msg_type=ClusteredPointsArray,
            callback=self.lidar_clustered_points_callback,
            qos_profile=1,
        )
        self.new_subscription(
            topic=self.get_param(
                "~clustered_points_vision_topic", "/paf/hero/visualization_pointcloud"
            ),
            msg_type=ClusteredPointsArray,
            callback=self.vision_clustered_points_callback,
            qos_profile=1,
        )
        self.new_subscription(
            topic=self.get_param(
                "~clustered_points_radar_topic", "/paf/hero/Radar/clustered_points"
            ),
            msg_type=ClusteredPointsArray,
            callback=self.radar_clustered_points_callback,
            qos_profile=1,
        )

        # Publishers:

        self.map_publisher = self.new_publisher(
            msg_type=MapMsg,
            topic=self.get_param("~map_init_topic", "/paf/hero/mapping/init_data"),
            qos_profile=1,
        )

        self.cluster_points_publisher = self.new_publisher(
            msg_type=PointCloud2,
            topic=self.get_param(
                "~cluster_points_topic", "/paf/hero/mapping/clusterpoints"
            ),
            qos_profile=1,
        )

        Server(MappingIntegrationConfig, self.dynamic_reconfigure_callback)

        self.rate = self.get_param("~map_publish_rate", 20)
        self.new_timer(1.0 / self.rate, self.publish_new_map_handler)

    def dynamic_reconfigure_callback(self, config: "MappingIntegrationConfig", level):
        """
        All currently used reconfigure options are querried dynamically.
        If you want to directly react on the change uncomment the following lines.
        """
        # config["enable_merge_filter"]
        # config["merge_growth_distance"]
        # config["min_merging_overlap_percent"]
        # config["min_merging_overlap_area"]
        return config

    def update_stopmarks_callback(
        self, req: UpdateStopMarksRequest
    ) -> UpdateStopMarksResponse:
        if req.delete_all_others:
            self.stop_marks = {}

        entities = []
        for e in req.marks:
            entity = Entity.from_ros_msg(e)
            if not isinstance(entity, StopMark):
                rospy.logwarn_throttle(
                    0.5,
                    "Entity received from UpdateStopMarks service is not a StopMark."
                    " ignoring...",
                )
                continue
            entities.append(entity)
        self.stop_marks[req.id] = entities

        return UpdateStopMarksResponse(success=True)

    def heading_callback(self, data: Float32):
        self.current_heading = data.data

    def current_pos_callback(self, data: PoseStamped):
        self.current_pos = Point2.from_ros_msg(data.pose.position)

    def hero_speed_callback(self, data: CarlaSpeedometer):
        self.hero_speed = data

    def lidar_clustered_points_callback(self, data: ClusteredPointsArray):
        self.lidar_clustered_points_data = data

    def radar_clustered_points_callback(self, data: ClusteredPointsArray):
        self.radar_clustered_points_data = data

    def vision_clustered_points_callback(self, data: ClusteredPointsArray):
        self.vision_clustered_points_data = data

    def lidar_callback(self, data: PointCloud2):
        self.lidar_data = data

    def radar_callback(self, data: PointCloud2):
        self.radar_data = data

    def entities_from_lidar_marker(self) -> List[Entity]:
        data = self.lidar_marker_data
        if data is None or not hasattr(data, "markers") or data.markers is None:
            rospy.logwarn("No valid marker data received.")
            return []

        lidar_entities = []
        for marker in data.markers:
            if marker.type != Marker.CUBE:
                rospy.logwarn(f"Skipping non-CUBE marker with ID: {marker.id}")
                continue
            # Extract position (center of the cube)
            x_center = marker.pose.position.x
            y_center = marker.pose.position.y

            # Extract dimensions (scale gives the size of the cube)
            width = marker.scale.x
            length = marker.scale.y

            # Create a shape and transform using the cube's data
            shape = Rectangle(width, length)  # 2D rectangle for lidar data
            v = Vector2.new(x_center, y_center)  # 2D position in x-y plane
            transform = Transform2D.new_translation(v)

            # Add entity to the list
            flags = Flags(is_collider=True)
            e = Entity(
                confidence=1,
                priority=0.25,
                shape=shape,
                transform=transform,
                timestamp=marker.header.stamp,
                flags=flags,
            )
            lidar_entities.append(e)

        return lidar_entities

    def entities_from_radar_marker(self) -> List[Entity]:
        data = self.radar_marker_data
        if data is None or not hasattr(data, "markers") or data.markers is None:
            # Handle cases where data or markers are invalid
            rospy.logwarn("No valid marker data received.")
            return []

        radar_entities = []
        for marker in data.markers:
            if marker.type != Marker.CUBE:
                rospy.logwarn(f"Skipping non-CUBE marker with ID: {marker.id}")
                continue
            # Extract position (center of the cube)
            x_center = marker.pose.position.x
            y_center = marker.pose.position.y

            # Extract dimensions (scale gives the size of the cube)
            width = marker.scale.x
            length = marker.scale.y

            # Create a shape and transform using the cube's data
            shape = Rectangle(width, length)  # 2D rectangle for lidar data
            v = Vector2.new(x_center, y_center)  # 2D position in x-y plane
            transform = Transform2D.new_translation(v)

            # Add entity to the list
            flags = Flags(is_collider=True)
            e = Entity(
                confidence=1,
                priority=0.25,
                shape=shape,
                transform=transform,
                timestamp=marker.header.stamp,
                flags=flags,
            )
            radar_entities.append(e)

        return radar_entities

    def lanemarkings_callback(self, data: MapMsg):
        map = Map.from_ros_msg(data)
        self.lanemarkings = map.entities_without_hero()

    def entities_from_lidar(self) -> List[Entity]:
        if self.lidar_data is None:
            return []

        data = self.lidar_data
        coordinates = ros_numpy.point_cloud2.pointcloud2_to_array(data)
        coordinates = coordinates.view(
            (coordinates.dtype[0], len(coordinates.dtype.names))
        )
        shape = Circle(self.get_param("~lidar_shape_radius", 0.15))
        z_min = self.get_param("~lidar_z_min", -1.5)
        z_max = self.get_param("~lidar_z_max", 1.0)
        priority = self.get_param("~lidar_priority", 0.25)

        # Ignore street level lidar points and stuff above
        filtered_coordinates = coordinates[
            np.bitwise_and(coordinates[:, 2] >= z_min, coordinates[:, 2] <= z_max)
        ]
        # Get rid of points because performance
        coordinate_count = filtered_coordinates.shape[0]
        sampled_coordinates = filtered_coordinates[
            np.random.choice(
                coordinate_count,
                int(
                    coordinate_count
                    * (1.0 - self.get_param("~lidar_discard_probability", 0.9))
                ),
                replace=False,
            ),
            :,
        ]
        lidar_entities = []
        for x, y, z, intensity in sampled_coordinates:
            v = Vector2.new(x, y)
            transform = Transform2D.new_translation(v)
            flags = Flags(is_collider=True)
            e = Entity(
                confidence=0.5 * intensity,
                priority=priority,
                shape=shape,
                transform=transform,
                timestamp=data.header.stamp,
                flags=flags,
            )
            lidar_entities.append(e)

        return lidar_entities

    def entities_from_radar(self) -> List[Entity]:
        if self.radar_data is None:
            return []

        data = self.radar_data
        coordinates = ros_numpy.point_cloud2.pointcloud2_to_array(data)
        coordinates = coordinates.view(
            (coordinates.dtype[0], len(coordinates.dtype.names))
        )
        shape = Circle(self.get_param("~radar_shape_radius", 0.15))
        priority = self.get_param("~radar_priority", 0.25)

        radar_entities = []
        for x, y, z, intensity in coordinates:
            v = Vector2.new(x, y)
            transform = Transform2D.new_translation(v)
            flags = Flags(is_collider=True)
            e = Entity(
                confidence=0.5 * intensity,
                priority=priority,
                shape=shape,
                transform=transform,
                timestamp=data.header.stamp,
                flags=flags,
            )
            radar_entities.append(e)

        return radar_entities

    def create_entities_from_clusters(self, sensortype="") -> List[Entity]:
        data = None
        if sensortype == "radar":
            data = self.radar_clustered_points_data
            self.radar_clustered_points_data = None
        elif sensortype == "lidar":
            data = self.lidar_clustered_points_data
            self.lidar_clustered_points_data = None
        elif sensortype == "vision":
            data = self.vision_clustered_points_data
            self.vision_clustered_points_data = None
        else:
            raise ValueError(f"Unknown sensortype: {sensortype}")

        if data is None:
            return []

        clusterpointsarray = np.array(data.clusterPointsArray).reshape(-1, 3)

        indexarray = np.array(data.indexArray)

        motion_array_converted = (
            np.array([Motion2D.from_ros_msg(m) for m in data.motionArray])
            if data.motionArray
            else None
        )

        objectclassarray = np.array(data.object_class) if data.object_class else None

        unique_labels = np.unique(indexarray)

        entities = []
        for label in unique_labels:
            if label == -1:
                # -1 noise or invalid cluster
                rospy.logwarn("label -1")
                continue

            # Filter points for current cluster
            cluster_mask = indexarray == label
            cluster_points_xy = clusterpointsarray[cluster_mask, :2]

            # Check if enough points for polygon are available
            if cluster_points_xy.shape[0] < 3:
                continue

            if not np.array_equal(cluster_points_xy[0], cluster_points_xy[-1]):
                # add startpoint to close polygon
                cluster_points_xy = np.vstack([cluster_points_xy, cluster_points_xy[0]])

            cluster_polygon = MultiPoint(cluster_points_xy)
            cluster_polygon_hull = cluster_polygon.convex_hull
            if cluster_polygon_hull.is_empty or not cluster_polygon_hull.is_valid:
                rospy.loginfo("Empty hull")
                continue
            if not isinstance(cluster_polygon_hull, shapely.Polygon):
                rospy.loginfo("Cluster is not polygon, continue")
                continue

            shape = Polygon.from_shapely(
                cluster_polygon_hull, make_centered=True  # type: ignore
            )

            transform = shape.offset
            shape.offset = Transform2D.identity()

            motion = None
            if motion_array_converted is not None:
                motion = motion_array_converted[cluster_mask][0]
                if self.hero_speed is not None:
                    motion_vector_hero = Vector2.forward() * self.hero_speed.speed
                    motion = Motion2D(
                        motion_vector_hero + motion.linear_motion, angular_velocity=0.0
                    )

            # Optional: Füge die Objektklasse hinzu
            object_class = None
            if objectclassarray is not None:
                object_class = objectclassarray[indexarray == label][0]

            flags = Flags(is_collider=True)
            if object_class == 4:
                entity = Pedestrian(
                    confidence=1,
                    priority=0.9,
                    shape=shape,
                    transform=transform,
                    timestamp=rospy.Time.now(),
                    flags=flags,
                    motion=motion,
                )
            elif object_class == 10:
                entity = Car(
                    confidence=1,
                    priority=0.75,
                    shape=shape,
                    transform=transform,
                    timestamp=rospy.Time.now(),
                    flags=flags,
                    motion=motion,
                )
            else:
                entity = Entity(
                    confidence=1,
                    priority=0.25,
                    shape=shape,
                    transform=transform,
                    timestamp=rospy.Time.now(),
                    flags=flags,
                    motion=motion,
                )
            entities.append(entity)

        return entities

    def create_hero_entity(self) -> Optional[Car]:
        if self.hero_speed is None:
            return None

        motion = Motion2D(Vector2.forward() * self.hero_speed.speed)
        timestamp = self.hero_speed.header.stamp
        hero = mapping_common.hero.create_hero_entity()
        hero.timestamp = timestamp
        hero.motion = motion
        return hero

    def publish_new_map_handler(self, timer_event=None):
        try:
            self.publish_new_map()
        except Exception as e:
            rospy.logfatal(f"Mapping data integration: {e}")

    def publish_new_map(self, timer_event=None):
        hero_car = self.create_hero_entity()
        if hero_car is None or self.current_pos is None or self.current_heading is None:
            return

        entities: List[Entity] = []
        entities.append(hero_car)

        if self.get_param("~enable_lidar_cluster"):
            if self.lidar_clustered_points_data is not None:
                entities.extend(self.create_entities_from_clusters(sensortype="lidar"))
            else:
                return

        if self.get_param("~enable_radar_cluster"):
            if self.radar_clustered_points_data is not None:
                entities.extend(self.create_entities_from_clusters(sensortype="radar"))
            else:
                return

        if self.get_param("~enable_vision_cluster"):
            if self.vision_clustered_points_data is not None:
                entities.extend(self.create_entities_from_clusters(sensortype="vision"))
            else:
                return

        if self.get_param("~enable_lane_marker"):
            if self.lanemarkings is not None:
                entities.extend(self.lanemarkings)
            else:
                return

        if self.get_param("~enable_raw_lidar_points"):
            if self.lidar_data is not None:
                entities.extend(self.entities_from_lidar())
            else:
                return

<<<<<<< HEAD
        if self.get_param("~enable_stop_marks"):
            hero_transform_inv = mapping_common.map.build_global_hero_transform(
                self.current_pos.x(),
                self.current_pos.y(),
                self.current_heading,
            ).inverse()
            marks = []
            for global_marks in self.stop_marks.values():
                for global_mark in global_marks:
                    local_mark = deepcopy(global_mark)
                    local_mark.transform = hero_transform_inv * local_mark.transform
                    marks.append(local_mark)

            entities.extend(marks)
=======
        if self.get_param("~enable_raw_radar_points"):
            if self.radar_data is not None:
                entities.extend(self.entities_from_radar())
            else:
                return
>>>>>>> bd9d4049

        # lane_box_entities visualizes the shape and position of the lane box
        # which is used for lane_free function
        # lane_box_entities = [
        #    Entity(
        #        confidence=100.0,
        #        priority=100.0,
        #        shape=Rectangle(
        #            length=22.5,
        #            width=1.5,
        #            offset=Transform2D.new_translation(Vector2.new(-2.5, 2.2)),
        #        ),
        #        transform=Transform2D.identity(),
        #        flags=Flags(is_ignored=True),
        #    )
        # ]
        # entities.extend(lane_box_entities)

        # Will be used when the new function for entity creation is implemented
        # if self.get_param("enable_vision_points"):
        #    entities.extend(self.entities_from_vision_points())

        stamp = rospy.get_rostime()
        map = Map(timestamp=stamp, entities=entities)

        for filter in self.get_current_map_filters():
            map = filter.filter(map)
        msg = map.to_ros_msg()
        self.map_publisher.publish(msg)

    def get_current_map_filters(self) -> List[MapFilter]:
        map_filters: List[MapFilter] = []

        if self.get_param("~enable_merge_filter"):
            map_filters.append(
                GrowthMergingFilter(
                    growth_distance=self.get_param("~merge_growth_distance"),
                    min_merging_overlap_percent=self.get_param(
                        "~min_merging_overlap_percent"
                    ),
                    min_merging_overlap_area=self.get_param(
                        "~min_merging_overlap_area"
                    ),
                    simplify_tolerance=self.get_param("~polygon_simplify_tolerance"),
                )
            )
        if self.get_param("~enable_lane_index_filter"):
            map_filters.append(LaneIndexFilter())
        if self.get_param("~enable_pedestrian_grow_filter"):
            map_filters.append(GrowPedestriansFilter())

        return map_filters


if __name__ == "__main__":
    name = "mapping_data_integration"
    roscomp.init(name)
    node = MappingDataIntegrationNode(name)
    node.spin()<|MERGE_RESOLUTION|>--- conflicted
+++ resolved
@@ -67,7 +67,6 @@
     def __init__(self, name, **kwargs):
         super().__init__(name, **kwargs)
 
-<<<<<<< HEAD
         # For the stop marks:
         self.stop_marks = {}
 
@@ -90,9 +89,8 @@
         )
 
         # Sensor subscriptions:
-=======
+
         self.lanemarkings = None
->>>>>>> bd9d4049
 
         self.new_subscription(
             topic=self.get_param("~lidar_topic", "/carla/hero/LIDAR"),
@@ -552,7 +550,12 @@
             else:
                 return
 
-<<<<<<< HEAD
+        if self.get_param("~enable_raw_radar_points"):
+            if self.radar_data is not None:
+                entities.extend(self.entities_from_radar())
+            else:
+                return
+
         if self.get_param("~enable_stop_marks"):
             hero_transform_inv = mapping_common.map.build_global_hero_transform(
                 self.current_pos.x(),
@@ -567,13 +570,6 @@
                     marks.append(local_mark)
 
             entities.extend(marks)
-=======
-        if self.get_param("~enable_raw_radar_points"):
-            if self.radar_data is not None:
-                entities.extend(self.entities_from_radar())
-            else:
-                return
->>>>>>> bd9d4049
 
         # lane_box_entities visualizes the shape and position of the lane box
         # which is used for lane_free function
