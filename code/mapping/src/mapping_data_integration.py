#!/usr/bin/env python


from ros_compatibility.node import CompatibleNode
import ros_compatibility as roscomp
import ros_numpy
import rospy
from visualization_msgs.msg import Marker
import numpy as np
from typing import List, Optional, Dict
from copy import deepcopy

import mapping_common.map
import mapping_common.hero
from mapping_common.entity import Entity, Flags, Car, Motion2D, Pedestrian, StopMark
from mapping_common.transform import Transform2D, Vector2, Point2
from mapping_common.shape import Circle, Polygon, Rectangle
from mapping_common.map import Map
from mapping_common.filter import (
    MapFilter,
    GrowthMergingFilter,
    LaneIndexFilter,
    GrowPedestriansFilter,
)

from mapping.msg import Map as MapMsg, ClusteredPointsArray
from mapping.srv import UpdateStopMarks, UpdateStopMarksRequest, UpdateStopMarksResponse
from std_msgs.msg import Float32
from geometry_msgs.msg import PoseStamped
from sensor_msgs.msg import PointCloud2
from carla_msgs.msg import CarlaSpeedometer
from shapely.geometry import MultiPoint
import shapely

from mapping.cfg import MappingIntegrationConfig
from dynamic_reconfigure.server import Server


class MappingDataIntegrationNode(CompatibleNode):
    """Creates the initial map data frame based on all kinds of sensor data

    It applies several filters to the map and
    then sends it off to other consumers (planning, acting)

    This node sends the maps off at a fixed rate.
    (-> It buffers incoming sensor data slightly)
    """

    lidar_data: Optional[PointCloud2] = None
    hero_speed: Optional[CarlaSpeedometer] = None
    lidar_clustered_points_data: Optional[ClusteredPointsArray] = None
    radar_clustered_points_data: Optional[ClusteredPointsArray] = None
    vision_clustered_points_data: Optional[ClusteredPointsArray] = None

    stop_marks: Dict[str, List[StopMark]]
    """StopMarks from the UpdateStopMarks service

    **Important:** the transform of these entities uses global coordinates
    """
    current_pos: Optional[Point2] = None
    current_heading: Optional[float] = None

    def __init__(self, name, **kwargs):
        super().__init__(name, **kwargs)

        # For the stop marks:
        self.stop_marks = {}

        self.current_pos_sub = self.new_subscription(
            PoseStamped,
            "/paf/hero/current_pos",
            self.current_pos_callback,
            qos_profile=1,
        )
        self.head_sub = self.new_subscription(
            Float32,
            "/paf/hero/current_heading",
            self.heading_callback,
            qos_profile=1,
        )
        self.update_stop_marks_service = rospy.Service(
            "/paf/hero/mapping/update_stop_marks",
            UpdateStopMarks,
            self.update_stopmarks_callback,
        )

        # Sensor subscriptions:
        self.lanemarkings = None

        self.new_subscription(
            topic=self.get_param("~lidar_topic", "/carla/hero/LIDAR"),
            msg_type=PointCloud2,
            callback=self.lidar_callback,
            qos_profile=1,
        )

        self.new_subscription(
            topic=self.get_param(
                "~lanemarkings_init_topic", "/paf/hero/mapping/init_lanemarkings"
            ),
            msg_type=MapMsg,
            callback=self.lanemarkings_callback,
            qos_profile=1,
        )
        self.new_subscription(
            topic=self.get_param("~hero_speed_topic", "/carla/hero/Speed"),
            msg_type=CarlaSpeedometer,
            callback=self.hero_speed_callback,
            qos_profile=1,
        )
        self.new_subscription(
            topic=self.get_param(
                "~clustered_points_lidar_topic", "/paf/hero/Lidar/clustered_points"
            ),
            msg_type=ClusteredPointsArray,
            callback=self.lidar_clustered_points_callback,
            qos_profile=1,
        )
        self.new_subscription(
            topic=self.get_param(
                "~clustered_points_vision_topic", "/paf/hero/visualization_pointcloud"
            ),
            msg_type=ClusteredPointsArray,
            callback=self.vision_clustered_points_callback,
            qos_profile=1,
        )
        self.new_subscription(
            topic=self.get_param(
                "~clustered_points_radar_topic", "/paf/hero/Radar/clustered_points"
            ),
            msg_type=ClusteredPointsArray,
            callback=self.radar_clustered_points_callback,
            qos_profile=1,
        )

        # Publishers:

        self.map_publisher = self.new_publisher(
            msg_type=MapMsg,
            topic=self.get_param("~map_init_topic", "/paf/hero/mapping/init_data"),
            qos_profile=1,
        )

        self.cluster_points_publisher = self.new_publisher(
            msg_type=PointCloud2,
            topic=self.get_param(
                "~cluster_points_topic", "/paf/hero/mapping/clusterpoints"
            ),
            qos_profile=1,
        )

        Server(MappingIntegrationConfig, self.dynamic_reconfigure_callback)

        self.rate = self.get_param("~map_publish_rate", 20)
        self.new_timer(1.0 / self.rate, self.publish_new_map_handler)

    def dynamic_reconfigure_callback(self, config: "MappingIntegrationConfig", level):
        """
        All currently used reconfigure options are querried dynamically.
        If you want to directly react on the change uncomment the following lines.
        """
        # config["enable_merge_filter"]
        # config["merge_growth_distance"]
        # config["min_merging_overlap_percent"]
        # config["min_merging_overlap_area"]
        return config

    def update_stopmarks_callback(
        self, req: UpdateStopMarksRequest
    ) -> UpdateStopMarksResponse:
        if req.delete_all_others:
            self.stop_marks = {}

        entities = []
        for e in req.marks:
            entity = Entity.from_ros_msg(e)
            if not isinstance(entity, StopMark):
                rospy.logwarn_throttle(
                    0.5,
                    "Entity received from UpdateStopMarks service is not a StopMark."
                    " ignoring...",
                )
                continue
            entities.append(entity)
        self.stop_marks[req.id] = entities

        return UpdateStopMarksResponse(success=True)

    def heading_callback(self, data: Float32):
        self.current_heading = data.data

    def current_pos_callback(self, data: PoseStamped):
        self.current_pos = Point2.from_ros_msg(data.pose.position)

    def hero_speed_callback(self, data: CarlaSpeedometer):
        self.hero_speed = data

    def lidar_clustered_points_callback(self, data: ClusteredPointsArray):
        self.lidar_clustered_points_data = data

    def radar_clustered_points_callback(self, data: ClusteredPointsArray):
        self.radar_clustered_points_data = data

    def vision_clustered_points_callback(self, data: ClusteredPointsArray):
        self.vision_clustered_points_data = data

    def lidar_callback(self, data: PointCloud2):
        self.lidar_data = data

    def entities_from_lidar_marker(self) -> List[Entity]:
        data = self.lidar_marker_data
        if data is None or not hasattr(data, "markers") or data.markers is None:
            rospy.logwarn("No valid marker data received.")
            return []

        lidar_entities = []
        for marker in data.markers:
            if marker.type != Marker.CUBE:
                rospy.logwarn(f"Skipping non-CUBE marker with ID: {marker.id}")
                continue
            # Extract position (center of the cube)
            x_center = marker.pose.position.x
            y_center = marker.pose.position.y

            # Extract dimensions (scale gives the size of the cube)
            width = marker.scale.x
            length = marker.scale.y

            # Create a shape and transform using the cube's data
            shape = Rectangle(width, length)  # 2D rectangle for lidar data
            v = Vector2.new(x_center, y_center)  # 2D position in x-y plane
            transform = Transform2D.new_translation(v)

            # Add entity to the list
            flags = Flags(is_collider=True)
            e = Entity(
                confidence=1,
                priority=0.25,
                shape=shape,
                transform=transform,
                timestamp=marker.header.stamp,
                flags=flags,
            )
            lidar_entities.append(e)

        return lidar_entities

    def entities_from_radar_marker(self) -> List[Entity]:
        data = self.radar_marker_data
        if data is None or not hasattr(data, "markers") or data.markers is None:
            # Handle cases where data or markers are invalid
            rospy.logwarn("No valid marker data received.")
            return []

        radar_entities = []
        for marker in data.markers:
            if marker.type != Marker.CUBE:
                rospy.logwarn(f"Skipping non-CUBE marker with ID: {marker.id}")
                continue
            # Extract position (center of the cube)
            x_center = marker.pose.position.x
            y_center = marker.pose.position.y

            # Extract dimensions (scale gives the size of the cube)
            width = marker.scale.x
            length = marker.scale.y

            # Create a shape and transform using the cube's data
            shape = Rectangle(width, length)  # 2D rectangle for lidar data
            v = Vector2.new(x_center, y_center)  # 2D position in x-y plane
            transform = Transform2D.new_translation(v)

            # Add entity to the list
            flags = Flags(is_collider=True)
            e = Entity(
                confidence=1,
                priority=0.25,
                shape=shape,
                transform=transform,
                timestamp=marker.header.stamp,
                flags=flags,
            )
            radar_entities.append(e)

        return radar_entities

    def lanemarkings_callback(self, data: MapMsg):
        map = Map.from_ros_msg(data)
        self.lanemarkings = map.entities_without_hero()

    def entities_from_lidar(self) -> List[Entity]:
        if self.lidar_data is None:
            return []

        data = self.lidar_data
        coordinates = ros_numpy.point_cloud2.pointcloud2_to_array(data)
        coordinates = coordinates.view(
            (coordinates.dtype[0], len(coordinates.dtype.names))
        )
        shape = Circle(self.get_param("~lidar_shape_radius", 0.15))
        z_min = self.get_param("~lidar_z_min", -1.5)
        z_max = self.get_param("~lidar_z_max", 1.0)
        priority = self.get_param("~lidar_priority", 0.25)

        # Ignore street level lidar points and stuff above
        filtered_coordinates = coordinates[
            np.bitwise_and(coordinates[:, 2] >= z_min, coordinates[:, 2] <= z_max)
        ]
        # Get rid of points because performance
        coordinate_count = filtered_coordinates.shape[0]
        sampled_coordinates = filtered_coordinates[
            np.random.choice(
                coordinate_count,
                int(
                    coordinate_count
                    * (1.0 - self.get_param("~lidar_discard_probability", 0.9))
                ),
                replace=False,
            ),
            :,
        ]
        lidar_entities = []
        for x, y, z, intensity in sampled_coordinates:
            v = Vector2.new(x, y)
            transform = Transform2D.new_translation(v)
            flags = Flags(is_collider=True)
            e = Entity(
                confidence=0.5 * intensity,
                priority=priority,
                shape=shape,
                transform=transform,
                timestamp=data.header.stamp,
                flags=flags,
            )
            lidar_entities.append(e)

        return lidar_entities

    def create_entities_from_clusters(self, sensortype="") -> List[Entity]:
        data = None
        if sensortype == "radar":
            data = self.radar_clustered_points_data
        elif sensortype == "lidar":
            data = self.lidar_clustered_points_data
        elif sensortype == "vision":
            data = self.vision_clustered_points_data
        else:
            raise ValueError(f"Unknown sensortype: {sensortype}")

        if data is None:
            return []

        clusterpointsarray = np.array(data.clusterPointsArray).reshape(-1, 3)

        indexarray = np.array(data.indexArray)

        motion_array_converted = (
            np.array([Motion2D.from_ros_msg(m) for m in data.motionArray])
            if data.motionArray
            else None
        )

        objectclassarray = np.array(data.object_class) if data.object_class else None

        unique_labels = np.unique(indexarray)

        entities = []
        for label in unique_labels:
            if label == -1:
                # -1 noise or invalid cluster
                rospy.logwarn("label -1")
                continue

            # Filter points for current cluster
            cluster_mask = indexarray == label
            cluster_points_xy = clusterpointsarray[cluster_mask, :2]

            # Check if enough points for polygon are available
            if cluster_points_xy.shape[0] < 3:
                if sensortype == "radar":
                    shape = Circle(self.get_param("~lidar_shape_radius", 0.15))
                    transform = Transform2D.new_translation(
                        Vector2.new(cluster_points_xy[0, 0], cluster_points_xy[0, 1])
                    )
                else:
                    continue
            else:
                if not np.array_equal(cluster_points_xy[0], cluster_points_xy[-1]):
                    # add startpoint to close polygon
                    cluster_points_xy = np.vstack(
                        [cluster_points_xy, cluster_points_xy[0]]
                    )

                cluster_polygon = MultiPoint(cluster_points_xy)
                cluster_polygon_hull = cluster_polygon.convex_hull
                if cluster_polygon_hull.is_empty or not cluster_polygon_hull.is_valid:
                    rospy.loginfo("Empty hull")
                    continue
                if not isinstance(cluster_polygon_hull, shapely.Polygon):
                    rospy.loginfo("Cluster is not polygon, continue")
                    continue

                shape = Polygon.from_shapely(
                    cluster_polygon_hull, make_centered=True  # type: ignore
                )
                transform = shape.offset
                shape.offset = Transform2D.identity()

            motion = None
            if motion_array_converted is not None:
                motion = motion_array_converted[cluster_mask][0]
                if self.hero_speed is not None:
                    motion_vector_hero = Vector2.forward() * self.hero_speed.speed
                    motion = Motion2D(
                        motion_vector_hero + motion.linear_motion, angular_velocity=0.0
                    )

            # Optional: Füge die Objektklasse hinzu
            object_class = None
            if objectclassarray is not None:
                object_class = objectclassarray[indexarray == label][0]

            flags = Flags(is_collider=True)
            if object_class == 4:
                entity = Pedestrian(
                    confidence=1,
                    priority=0.9,
                    shape=shape,
                    transform=transform,
                    timestamp=rospy.Time.now(),
                    flags=flags,
                    motion=motion,
                )
            elif object_class == 10:
                entity = Car(
                    confidence=1,
                    priority=0.75,
                    shape=shape,
                    transform=transform,
                    timestamp=rospy.Time.now(),
                    flags=flags,
                    motion=motion,
                )
            else:
                entity = Entity(
                    confidence=1,
                    priority=0.25,
                    shape=shape,
                    transform=transform,
                    timestamp=rospy.Time.now(),
                    flags=flags,
                    motion=motion,
                )
            entities.append(entity)

        return entities

    def create_hero_entity(self) -> Optional[Car]:
        if self.hero_speed is None:
            return None

        motion = Motion2D(Vector2.forward() * self.hero_speed.speed)
        timestamp = self.hero_speed.header.stamp
        hero = mapping_common.hero.create_hero_entity()
        hero.timestamp = timestamp
        hero.motion = motion
        return hero

    def publish_new_map_handler(self, timer_event=None):
        try:
            self.publish_new_map()
        except Exception as e:
            rospy.logfatal(f"Mapping data integration: {e}")

    def publish_new_map(self, timer_event=None):
        hero_car = self.create_hero_entity()
        if hero_car is None or self.current_pos is None or self.current_heading is None:
            return

        entities: List[Entity] = []
        entities.append(hero_car)

        if self.get_param("~enable_lidar_cluster"):
            if self.lidar_clustered_points_data is not None:
                entities.extend(self.create_entities_from_clusters(sensortype="lidar"))
            else:
                return

        if self.get_param("~enable_radar_cluster"):
            if self.radar_clustered_points_data is not None:
                entities.extend(self.create_entities_from_clusters(sensortype="radar"))
            else:
                return

        if self.get_param("~enable_vision_cluster"):
            if self.vision_clustered_points_data is not None:
                entities.extend(self.create_entities_from_clusters(sensortype="vision"))
            else:
                return

        if self.get_param("~enable_lane_marker"):
            if self.lanemarkings is not None:
                entities.extend(self.lanemarkings)
            else:
                return

        if self.get_param("~enable_raw_lidar_points"):
            if self.lidar_data is not None:
                entities.extend(self.entities_from_lidar())
            else:
                return

        if self.get_param("~enable_stop_marks"):
            hero_transform_inv = mapping_common.map.build_global_hero_transform(
                self.current_pos.x(),
                self.current_pos.y(),
                self.current_heading,
            ).inverse()
            marks = []
            for global_marks in self.stop_marks.values():
                for global_mark in global_marks:
                    local_mark = deepcopy(global_mark)
                    local_mark.transform = hero_transform_inv * local_mark.transform
                    marks.append(local_mark)

            entities.extend(marks)
<<<<<<< HEAD
        if self.get_param("~enable_raw_radar_points"):
            if self.radar_data is not None:
                entities.extend(self.entities_from_radar())
            else:
                return

        # Will be used when the new function for entity creation is implemented
        # if self.get_param("enable_vision_points"):
        #    entities.extend(self.entities_from_vision_points())
=======
>>>>>>> 43d5e52a

        stamp = rospy.get_rostime()
        map = Map(timestamp=stamp, entities=entities)

        for filter in self.get_current_map_filters():
            map = filter.filter(map)
        msg = map.to_ros_msg()
        self.map_publisher.publish(msg)

    def get_current_map_filters(self) -> List[MapFilter]:
        map_filters: List[MapFilter] = []

        if self.get_param("~enable_merge_filter"):
            map_filters.append(
                GrowthMergingFilter(
                    growth_distance=self.get_param("~merge_growth_distance"),
                    min_merging_overlap_percent=self.get_param(
                        "~min_merging_overlap_percent"
                    ),
                    min_merging_overlap_area=self.get_param(
                        "~min_merging_overlap_area"
                    ),
                    simplify_tolerance=self.get_param("~polygon_simplify_tolerance"),
                )
            )
        if self.get_param("~enable_lane_index_filter"):
            map_filters.append(LaneIndexFilter())
        if self.get_param("~enable_pedestrian_grow_filter"):
            map_filters.append(GrowPedestriansFilter())

        return map_filters


if __name__ == "__main__":
    name = "mapping_data_integration"
    roscomp.init(name)
    node = MappingDataIntegrationNode(name)
    node.spin()<|MERGE_RESOLUTION|>--- conflicted
+++ resolved
@@ -524,18 +524,6 @@
                     marks.append(local_mark)
 
             entities.extend(marks)
-<<<<<<< HEAD
-        if self.get_param("~enable_raw_radar_points"):
-            if self.radar_data is not None:
-                entities.extend(self.entities_from_radar())
-            else:
-                return
-
-        # Will be used when the new function for entity creation is implemented
-        # if self.get_param("enable_vision_points"):
-        #    entities.extend(self.entities_from_vision_points())
-=======
->>>>>>> 43d5e52a
 
         stamp = rospy.get_rostime()
         map = Map(timestamp=stamp, entities=entities)
