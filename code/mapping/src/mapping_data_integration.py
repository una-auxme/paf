#!/usr/bin/env python


from ros_compatibility.node import CompatibleNode
import ros_compatibility as roscomp
import ros_numpy
import rospy
from visualization_msgs.msg import MarkerArray, Marker
import numpy as np
from typing import List, Optional

from mapping_common.entity import Entity, Flags, Car, Motion2D
from mapping_common.transform import Transform2D, Vector2
from mapping_common.shape import Circle, Rectangle
from mapping_common.map import Map
from mapping.msg import Map as MapMsg

from sensor_msgs.msg import PointCloud2
from carla_msgs.msg import CarlaSpeedometer


class MappingDataIntegrationNode(CompatibleNode):
    """Creates the initial map data frame based on all kinds of sensor data

    Sends this map off to Filtering and other consumers (planning, acting)

    This node sends the maps off at a fixed rate.
    (-> It buffers incoming sensor data slightly)
    """

    lidar_data: Optional[PointCloud2] = None
    hero_speed: Optional[CarlaSpeedometer] = None
    lidar_marker_data: Optional[MarkerArray] = None

    def __init__(self, name, **kwargs):
        super().__init__(name, **kwargs)

        self.new_subscription(
            topic=self.get_param("~lidar_topic", "/carla/hero/LIDAR"),
            msg_type=PointCloud2,
            callback=self.lidar_callback,
            qos_profile=1,
        )
<<<<<<< HEAD
=======
        self.lanemarkings = None
        self.new_subscription(
            topic=self.get_param(
                "~lanemarkings_init_topic", "/paf/hero/mapping/init_lanemarkings"
            ),
            msg_type=MapMsg,
            callback=self.lanemarkings_callback,
            qos_profile=1,
        )
        self.lidar_data = None
>>>>>>> 65446ce8
        self.new_subscription(
            topic=self.get_param("~hero_speed_topic", "/carla/hero/Speed"),
            msg_type=CarlaSpeedometer,
            callback=self.hero_speed_callback,
            qos_profile=1,
        )
        self.new_subscription(
            topic=self.get_param("~marker_topic", "/paf/hero/Lidar/Marker"),
            msg_type=MarkerArray,
            callback=self.lidar_marker_callback,
            qos_profile=1,
        )

        self.map_publisher = self.new_publisher(
            msg_type=MapMsg,
            topic=self.get_param("~map_init_topic", "/paf/hero/mapping/init_data"),
            qos_profile=1,
        )
        self.rate = self.get_param("~map_publish_rate", 20)
        self.new_timer(1.0 / self.rate, self.publish_new_map)

    def hero_speed_callback(self, data: CarlaSpeedometer):
        self.hero_speed = data

    def lidar_marker_callback(self, data: MarkerArray):
        self.lidar_marker_data = data

    def lidar_callback(self, data: PointCloud2):
        self.lidar_data = data

<<<<<<< HEAD
    def entities_from_lidar_marker(self) -> List[Entity]:
        data = self.lidar_marker_data
        if data is None or not hasattr(data, "markers") or data.markers is None:
            # Handle cases where data or markers are invalid
            rospy.logwarn("No valid marker data received.")
            return []

        lidar_entities = []
        for marker in data.markers:
            if marker.type != Marker.CUBE:
                rospy.logwarn(f"Skipping non-CUBE marker with ID: {marker.id}")
                continue
            # Extract position (center of the cube)
            x_center = marker.pose.position.x
            y_center = marker.pose.position.y

            # Extract dimensions (scale gives the size of the cube)
            width = marker.scale.x
            length = marker.scale.y

            # Create a shape and transform using the cube's data
            shape = Rectangle(width, length)  # 2D rectangle for lidar data
            v = Vector2.new(x_center, y_center)  # 2D position in x-y plane
            transform = Transform2D.new_translation(v)

            # Add entity to the list
            flags = Flags(is_collider=True)
            e = Entity(
                confidence=1,
                priority=0.25,
                shape=shape,
                transform=transform,
                timestamp=marker.header.stamp,
                flags=flags,
            )
            lidar_entities.append(e)

        return lidar_entities
=======
    def lanemarkings_callback(self, data: MapMsg):
        map = Map.from_ros_msg(data)
        self.lanemarkings = map.entities_without_hero()
>>>>>>> 65446ce8

    def entities_from_lidar(self) -> List[Entity]:
        if self.lidar_data is None:
            return []

        data = self.lidar_data
        coordinates = ros_numpy.point_cloud2.pointcloud2_to_array(data)
        coordinates = coordinates.view(
            (coordinates.dtype[0], len(coordinates.dtype.names))
        )
        shape = Circle(self.get_param("~lidar_shape_radius", 0.15))
        z_min = self.get_param("~lidar_z_min", -1.5)
        z_max = self.get_param("~lidar_z_max", 1.0)
        priority = self.get_param("~lidar_priority", 0.25)

        # Ignore street level lidar points and stuff above
        filtered_coordinates = coordinates[
            np.bitwise_and(coordinates[:, 2] >= z_min, coordinates[:, 2] <= z_max)
        ]
        # Get rid of points because performance
        coordinate_count = filtered_coordinates.shape[0]
        sampled_coordinates = filtered_coordinates[
            np.random.choice(
                coordinate_count,
                int(
                    coordinate_count
                    * (1.0 - self.get_param("~lidar_discard_probability", 0.9))
                ),
                replace=False,
            ),
            :,
        ]
        lidar_entities = []
        for x, y, z, intensity in sampled_coordinates:
            v = Vector2.new(x, y)
            transform = Transform2D.new_translation(v)
            flags = Flags(is_collider=True)
            e = Entity(
                confidence=0.5 * intensity,
                priority=priority,
                shape=shape,
                transform=transform,
                timestamp=data.header.stamp,
                flags=flags,
            )
            lidar_entities.append(e)

        return lidar_entities

    def create_hero_entity(self) -> Optional[Car]:
        if self.hero_speed is None:
            return None

        motion = Motion2D(Vector2.forward() * self.hero_speed.speed)
        timestamp = self.hero_speed.header.stamp
        # Shape based on https://www.motortrend.com/cars/
        # lincoln/mkz/2020/specs/?trim=Base+Sedan
        shape = Rectangle(
            length=4.92506,
            width=1.86436,
            offset=Transform2D.new_translation(Vector2.new(0.0, 0.0)),
        )
        transform = Transform2D.identity()
        flags = Flags(is_collider=True, is_hero=True)
        hero = Car(
            confidence=1.0,
            priority=1.0,
            shape=shape,
            transform=transform,
            timestamp=timestamp,
            flags=flags,
            motion=motion,
        )
        return hero

    def publish_new_map(self, timer_event=None):
        hero_car = self.create_hero_entity()

        # Make sure we have data for each dataset we are subscribed to
<<<<<<< HEAD
        if self.lidar_marker_data is None or hero_car is None:
=======
        if self.lidar_data is None or hero_car is None or self.lanemarkings is None:
>>>>>>> 65446ce8
            return

        stamp = rospy.get_rostime()
        map = Map(
<<<<<<< HEAD
            timestamp=stamp, entities=[hero_car] + self.entities_from_lidar_marker()
=======
            timestamp=stamp,
            entities=[hero_car] + self.entities_from_lidar() + self.lanemarkings,
>>>>>>> 65446ce8
        )
        msg = map.to_ros_msg()
        self.map_publisher.publish(msg)


if __name__ == "__main__":
    name = "mapping_data_integration"
    roscomp.init(name)
    node = MappingDataIntegrationNode(name)
    node.spin()<|MERGE_RESOLUTION|>--- conflicted
+++ resolved
@@ -41,8 +41,6 @@
             callback=self.lidar_callback,
             qos_profile=1,
         )
-<<<<<<< HEAD
-=======
         self.lanemarkings = None
         self.new_subscription(
             topic=self.get_param(
@@ -53,7 +51,6 @@
             qos_profile=1,
         )
         self.lidar_data = None
->>>>>>> 65446ce8
         self.new_subscription(
             topic=self.get_param("~hero_speed_topic", "/carla/hero/Speed"),
             msg_type=CarlaSpeedometer,
@@ -84,7 +81,10 @@
     def lidar_callback(self, data: PointCloud2):
         self.lidar_data = data
 
-<<<<<<< HEAD
+    def lanemarkings_callback(self, data: MapMsg):
+        map = Map.from_ros_msg(data)
+        self.lanemarkings = map.entities_without_hero()
+
     def entities_from_lidar_marker(self) -> List[Entity]:
         data = self.lidar_marker_data
         if data is None or not hasattr(data, "markers") or data.markers is None:
@@ -123,11 +123,6 @@
             lidar_entities.append(e)
 
         return lidar_entities
-=======
-    def lanemarkings_callback(self, data: MapMsg):
-        map = Map.from_ros_msg(data)
-        self.lanemarkings = map.entities_without_hero()
->>>>>>> 65446ce8
 
     def entities_from_lidar(self) -> List[Entity]:
         if self.lidar_data is None:
@@ -207,21 +202,13 @@
         hero_car = self.create_hero_entity()
 
         # Make sure we have data for each dataset we are subscribed to
-<<<<<<< HEAD
-        if self.lidar_marker_data is None or hero_car is None:
-=======
         if self.lidar_data is None or hero_car is None or self.lanemarkings is None:
->>>>>>> 65446ce8
             return
 
         stamp = rospy.get_rostime()
         map = Map(
-<<<<<<< HEAD
-            timestamp=stamp, entities=[hero_car] + self.entities_from_lidar_marker()
-=======
             timestamp=stamp,
             entities=[hero_car] + self.entities_from_lidar() + self.lanemarkings,
->>>>>>> 65446ce8
         )
         msg = map.to_ros_msg()
         self.map_publisher.publish(msg)
