--- conflicted
+++ resolved
@@ -108,11 +108,8 @@
             qos_profile=1,
         )
 
-<<<<<<< HEAD
         Server(MappingIntegrationConfig, self.dynamic_reconfigure_callback)
 
-=======
->>>>>>> 057b3e35
         self.rate = self.get_param("~map_publish_rate", 20)
         self.new_timer(1.0 / self.rate, self.publish_new_map)
 
