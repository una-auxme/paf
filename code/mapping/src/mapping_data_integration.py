--- conflicted
+++ resolved
@@ -67,7 +67,6 @@
     def __init__(self, name, **kwargs):
         super().__init__(name, **kwargs)
 
-<<<<<<< HEAD
         # For the stop marks:
         self.stop_marks = {}
 
@@ -90,9 +89,7 @@
         )
 
         # Sensor subscriptions:
-=======
         self.lanemarkings = None
->>>>>>> d79a97e0
 
         self.new_subscription(
             topic=self.get_param("~lidar_topic", "/carla/hero/LIDAR"),
@@ -552,7 +549,6 @@
             else:
                 return
 
-<<<<<<< HEAD
         if self.get_param("~enable_stop_marks"):
             hero_transform_inv = mapping_common.map.build_global_hero_transform(
                 self.current_pos.x(),
@@ -567,7 +563,6 @@
                     marks.append(local_mark)
 
             entities.extend(marks)
-=======
         if self.get_param("~enable_raw_radar_points"):
             if self.radar_data is not None:
                 entities.extend(self.entities_from_radar())
@@ -590,7 +585,6 @@
         #    )
         # ]
         # entities.extend(lane_box_entities)
->>>>>>> d79a97e0
 
         # Will be used when the new function for entity creation is implemented
         # if self.get_param("enable_vision_points"):
