--- conflicted
+++ resolved
@@ -461,27 +461,6 @@
         entities = []
         entities.append(hero_car)
 
-<<<<<<< HEAD
-        if self.lidar_clustered_points_data is not None and self.get_param(
-            "~enable_lidar_cluster"
-        ):
-            entities.extend(self.create_entities_from_clusters(sensortype="lidar"))
-        if self.radar_clustered_points_data is not None and self.get_param(
-            "~enable_radar_cluster"
-        ):
-            entities.extend(self.create_entities_from_clusters(sensortype="radar"))
-        if self.vision_clustered_points_data is not None and self.get_param(
-            "enable_vision_cluster"
-        ):
-            entities.extend(self.create_entities_from_clusters(sensortype="vision"))
-
-        if self.lanemarkings is not None and self.get_param("~enable_lane_marker"):
-            entities.extend(self.lanemarkings)
-        if self.lidar_data is not None and self.get_param("~enable_raw_lidar_points"):
-            entities.extend(self.entities_from_lidar())
-        if self.lidar_data is not None and self.get_param("~enable_raw_radar_points"):
-            entities.extend(self.entities_from_radar())
-=======
         if self.get_param("~enable_lidar_cluster"):
             if self.lidar_clustered_points_data is not None:
                 entities.extend(self.create_entities_from_clusters(sensortype="lidar"))
@@ -511,7 +490,12 @@
                 entities.extend(self.entities_from_lidar())
             else:
                 return
->>>>>>> e0d9a5d7
+
+        if self.get_param("~enable_raw_radar_points"):
+            if self.radar_data is not None:
+                entities.extend(self.entities_from_radar())
+            else:
+                return
 
         # lane_box_entities visualizes the shape and position of the lane box
         # which is used for lane_free function
