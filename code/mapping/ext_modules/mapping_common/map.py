--- conflicted
+++ resolved
@@ -12,11 +12,7 @@
 
 from mapping_common.entity import Entity, FlagFilter, ShapelyEntity
 
-<<<<<<< HEAD
 # from shapely.geometry import Polygon
-=======
-from mapping_common.entity import Entity, FlagFilter, ShapelyEntity
->>>>>>> 9949480d
 
 from mapping import msg
 
@@ -79,7 +75,6 @@
             return self.entities[1:]
         return self.entities
 
-<<<<<<< HEAD
     def get_entity_in_front(self) -> Optional[Entity]:
         """Returns the entity in front
 
@@ -215,12 +210,6 @@
         f: Optional[FlagFilter] = None,
         filter_fn: Optional[Callable[[Entity], bool]] = None,
     ) -> "MapTree":
-=======
-    def build_tree(
-        self,
-        f: Optional[FlagFilter] = None,
-        filter_fn: Optional[Callable[[Entity], bool]] = None,
-    ) -> "MapTree":
         """Creates a filtered MapTree
 
         **IMPORTANT**: The map
@@ -239,7 +228,6 @@
         Returns:
             MapTree
         """
->>>>>>> 9949480d
         return MapTree(self, f, filter_fn)
 
     def filtered(
@@ -247,8 +235,6 @@
         f: Optional[FlagFilter] = None,
         filter_fn: Optional[Callable[[Entity], bool]] = None,
     ) -> List[Entity]:
-<<<<<<< HEAD
-=======
         """Filters self.entities
 
         Args:
@@ -260,7 +246,6 @@
         Returns:
             List[Entity]: List of entities both filters were matching for
         """
->>>>>>> 9949480d
         return [e for e in self.entities if _entity_matches_filter(e, f, filter_fn)]
 
     @staticmethod
@@ -276,11 +261,6 @@
 
 @dataclass(init=False)
 class MapTree:
-<<<<<<< HEAD
-    _str_tree: STRtree
-    filtered_entities: List[ShapelyEntity]
-    map: Map
-=======
     """An acceleration structure around the shapely.STRtree
 
     **IMPORTANT**: The map this tree was created with
@@ -302,7 +282,6 @@
     map: Map
     """The map this tree was created with
     """
->>>>>>> 9949480d
 
     def __init__(
         self,
@@ -310,8 +289,6 @@
         f: Optional[FlagFilter] = None,
         filter_fn: Optional[Callable[[Entity], bool]] = None,
     ):
-<<<<<<< HEAD
-=======
         """Creates a shapely.STRtree based on the given map and filtering
 
         Both filtering methods can be combined.
@@ -324,7 +301,6 @@
             filter_fn (Optional[Callable[[Entity], bool]], optional):
                 Filtering with function/lambda. Defaults to None.
         """
->>>>>>> 9949480d
         self.map = map
         self.filtered_entities = [e.to_shapely() for e in map.filtered(f, filter_fn)]
         self._str_tree = STRtree(geoms=[e.poly for e in self.filtered_entities])
@@ -332,26 +308,6 @@
     def _idxs_to_entity(self, idxs: npt.NDArray) -> List[ShapelyEntity]:
         return [self.filtered_entities[i] for i in idxs]
 
-<<<<<<< HEAD
-    def nearest(self, geo: List[shapely.Geometry]) -> Optional[List[ShapelyEntity]]:
-        """Returns the nearest Entity inside the tree for each element in geo
-
-        Args:
-            geo (List[shapely.Geometry]): Geometries to calculate the nearest entity to
-
-        Returns:
-            Optional[List[ShapelyEntity]]: If the tree is empty, will return None.
-                Otherwise will return an array of the same length as geo
-        """
-        idxs = self._str_tree.nearest(geo)
-        if idxs is None:
-            return None
-        return self._idxs_to_entity(idxs)
-
-    def query(
-        self,
-        geo: List[shapely.Geometry],
-=======
     def nearest(self, geo: shapely.Geometry) -> Optional[ShapelyEntity]:
         """Returns the nearest Entity inside the tree based on geo
 
@@ -373,7 +329,6 @@
     def query(
         self,
         geo: shapely.Geometry,
->>>>>>> 9949480d
         predicate: Optional[
             Literal[
                 "intersects",
@@ -388,23 +343,6 @@
                 "dwithin",
             ]
         ] = None,
-<<<<<<< HEAD
-        distance: Optional[npt.NDArray] = None,
-    ) -> List[List[ShapelyEntity]]:
-        idxs: npt.NDArray[np.int64] = self._str_tree.query(
-            geo, predicate=predicate, distance=distance
-        )
-        print(idxs)
-        return [self._idxs_to_entity(idxs_l) for idxs_l in idxs]
-
-    def query_nearest(
-        self,
-        geo: List[shapely.Geometry],
-        max_distance: Optional[float],
-        exclusive: bool = False,
-        all_matches: bool = True,
-    ) -> List[List[Tuple[ShapelyEntity, float]]]:
-=======
         distance: Optional[float] = None,
     ) -> List[ShapelyEntity]:
         """Calculates which entities interact with *geo*
@@ -456,7 +394,6 @@
             List[Tuple[ShapelyEntity, float]]: A List of Tuples.
             Each contains a queried entity and its distance to geo
         """
->>>>>>> 9949480d
         query: Tuple[npt.NDArray[np.int64], npt.NDArray[np.float64]] = (
             self._str_tree.query_nearest(
                 geo,
@@ -466,18 +403,9 @@
                 all_matches=all_matches,
             )
         )
-<<<<<<< HEAD
-        result = []
-        for geo_entry in zip(query[0], query[1]):
-            idxs: npt.NDArray[np.int64] = geo_entry[0]
-            distances: npt.NDArray[np.float64] = geo_entry[1]
-            entities = self._idxs_to_entity(idxs)
-            result += [(e, distances[i]) for i, e in enumerate(entities)]
-=======
         result: List[Tuple[ShapelyEntity, float]] = []
         for idx, distance in zip(query[0], query[1]):
             result.append((self.filtered_entities[idx], distance))
->>>>>>> 9949480d
         return result
 
 
