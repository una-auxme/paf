--- conflicted
+++ resolved
@@ -8,19 +8,10 @@
 
 from genpy.rostime import Time
 from std_msgs.msg import Header
-<<<<<<< HEAD
-from mapping_common import entity
-from mapping_common.transform import Transform2D, Point2, Vector2
-from mapping_common.entity import Entity, FlagFilter, Flags, ShapelyEntity
-from mapping_common.shape import Rectangle
-from mapping_common.shape import Polygon as MapPolygon
-from shapely.geometry import Polygon, LineString
-=======
 from mapping_common.transform import Transform2D, Vector2
 from mapping_common.entity import Entity, FlagFilter, ShapelyEntity
 from mapping_common.shape import Rectangle
 import mapping_common.mask
->>>>>>> 9a2e0fa9
 
 import rospy
 
@@ -86,69 +77,8 @@
             return self.entities[1:]
         return self.entities
 
-<<<<<<< HEAD
-    def get_entity_in_front_or_back(self, in_front=True) -> Optional[Entity]:
-        """Returns the first entity in front or back based on in_front
-
-        Projects a polygon to simulate the road
-        Calculates the nearest entity on that polygon
-        Returns:
-            Optional[Entity]: Entity in front
-        This could be extended with a curved polygon
-        if curved roads become a problem in the future
-        """
-        length = 80 if in_front else -80
-        tree = self.build_tree(f=entity.FlagFilter(is_collider=True, is_hero=False))
-        # a coverage width of 1.4 meters should cover all cars and obstacles in our way
-        road_area = self.project_plane((0, -0.7), length, 1.4)
-        road_entities = tree.query(road_area)
-
-        if len(road_entities) > 0:
-            if in_front:
-                return min(
-                    road_entities,
-                    key=lambda e: e.entity.transform.translation().x(),
-                ).entity
-            else:
-                return max(
-                    road_entities,
-                    key=lambda e: e.entity.transform.translation().x(),
-                ).entity
-        else:
-            return None
-
-    def curve_to_polygon(self, points, width):
-        """Creates a polygon with a specified width around a given curve.
-
-        Parameters:
-        - points (list of tuple): A list of (x, y) coordinates representing the curve.
-        - width (float): The width of the polygon along the curve.
-
-        Returns:
-        - Polygon: A Shapely Polygon representing the widened curve."""
-
-        if len(points) < 2:
-            raise ValueError("At least two points are required to define a curve.")
-        if width <= 0:
-            raise ValueError("Width must be a positive value.")
-
-        # Create a LineString from the given points
-        curve = LineString(points)
-
-        # Create a buffer around the curve to form a polygon with the given width
-        polygon = curve.buffer(width / 2, cap_style="round", join_style="round")
-
-        return polygon
-
-    def get_obstacle_on_trajectory(
-        self, trajectory, hero_pos, hero_heading, width=1.0
-    ) -> Optional[Entity]:
-        """Calculates the closest entity on the given trajectory. Transforms
-        trajectory world coordinates into map coordinates based on hero position.
-=======
     def get_lane_y_axis_intersections(self, direction: str = "left") -> dict:
         """calculates the intersections of the lanemarks in lane_pos direction
->>>>>>> 9a2e0fa9
 
         Args:
             direction (str): lanemarks on "left", "right" or "both" will be checked.
@@ -165,34 +95,6 @@
         elif direction == "both":
             y_axis_line = LineString([[0, -8], [0, 8]])
         else:
-<<<<<<< HEAD
-            return None
-
-    def get_entities_with_coverage(
-        self, polygon, entities: List[Entity], coverage
-    ) -> List[Entity]:
-        """Returns a list of entities that have at least coverage % in the
-        given polygon.
-
-        Parameters:
-        - polygon (Polygon): A Shapely Polygon object representing the target area.
-        - entities (list): A list of entities each having a Shapely shape.
-
-        Returns:
-        - list: A list of entities that have at least coverage % in the polygon."""
-
-        collision_entities = []
-
-        for ent in entities:
-            shape = ent.to_shapely().poly
-
-            # Calculate intersection area
-            shapely_intersection = polygon.intersection(shape)
-            if shapely_intersection.area / shape.area >= coverage:
-                collision_entities.append(ent)
-
-        return collision_entities
-=======
             return {}
         intersection = []
         lanemark_filter = FlagFilter(is_lanemark=True)
@@ -208,7 +110,6 @@
                     intersection.centroid.y,
                 ]
         return intersections
->>>>>>> 9a2e0fa9
 
     def build_tree(
         self,
