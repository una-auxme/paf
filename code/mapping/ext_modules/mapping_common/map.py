from dataclasses import dataclass, field
from typing import List, Optional, Callable, Literal, Tuple
from enum import Enum

import shapely
from shapely import STRtree, LineString
import numpy as np
import numpy.typing as npt
import math

from genpy.rostime import Time
from std_msgs.msg import Header
from mapping_common.transform import Transform2D, Vector2
from mapping_common.entity import Entity, FlagFilter, ShapelyEntity
from mapping_common.shape import Rectangle
from cv2 import line
import mapping_common.mask

import rospy

from mapping import msg


class LaneFreeState(Enum):
    TO_BE_CHECKED = 2
    FREE = 1
    BLOCKED = 0
    MISSING_LANEMARK_ERR = -1
    LANEMARK_ANGLE_ERR = -2
    SHAPE_ERR = -3

    def is_error(self):
        return self.value < 0


class LaneFreeDirection(Enum):
    LEFT = False
    RIGHT = True


@dataclass
class Map:
    """2 dimensional map for the intermediate layer

    General information:
    - 2D top-down map. The height(z) dimension is mostly useless
      for collision detection and path planning
    - The map is based on the local car position and is only built using sensor data.
      No global positioning via GPS or similar is used.
    - The map (0/0) is the center of the hero car
    - All transformations to entities are relative to
      the hero car's coordinate system (position/heading)
    - The map's x-axis is aligned with the heading of the hero car
    - The map's y-axis points to the left of the hero car
    - Coordinate system is a right-hand system like tf2 (can be visualized in RViz)
    - The map might include the hero car as the first entity in entities
    """

    timestamp: Time = Time()
    """The timestamp this map was created at.

    Should be the time when this map was initially sent off
    from the mapping_data_integration node.

    This timestamp is also the "freshest" compared to
    the timestamps of all entities included in the map
    """
    entities: List[Entity] = field(default_factory=list)
    """The entities this map consists out of

    Note that this list might also include the hero car (as first element of this list)
    """

    def hero(self) -> Optional[Entity]:
        """Returns the entity of the hero car if it is the first element of the map

        Returns:
            Optional[Entity]: Entity of the hero car
        """
        if len(self.entities) <= 0:
            return None
        hero = self.entities[0]
        if not hero.flags._is_hero:
            return None
        return hero

    def entities_without_hero(self) -> List[Entity]:
        """Returns the entities without the hero car

        Only checks if the first entity is_hero

        Returns:
            List[Entity]: Entities without the hero car
        """
        if self.hero() is not None:
            return self.entities[1:]
        return self.entities

    def get_lane_y_axis_intersections(self, direction: str = "left") -> dict:
        """calculates the intersections of the lanemarks in lane_pos direction

        Args:
            direction (str): lanemarks on "left", "right" or "both" will be checked.
            Other inputs will be ignored

        Returns:
            dict{uuid, coordinate}: dictionary with uuid of lanemark as keys
            and coordinates as according entries
        """
        if direction == "left":
            y_axis_line = LineString([[0, 0], [0, 8]])
        elif direction == "right":
            y_axis_line = LineString([[0, 0], [0, -8]])
        elif direction == "both":
            y_axis_line = LineString([[0, -8], [0, 8]])
        else:
            return {}
        intersection = []
        lanemark_filter = FlagFilter(is_lanemark=True)
        lanemarks = self.filtered(lanemark_filter)
        intersections = {}
        for lanemark in lanemarks:
            intersection = lanemark.shape.to_shapely(lanemark.transform).intersection(
                y_axis_line
            )
            if not intersection.is_empty:
                intersections[lanemark.uuid] = [
                    intersection.centroid.x,
                    intersection.centroid.y,
                ]
        return intersections

    def build_tree(
        self,
        f: Optional[FlagFilter] = None,
        filter_fn: Optional[Callable[[Entity], bool]] = None,
    ) -> "MapTree":
        """Creates a filtered MapTree

        **IMPORTANT**: The map
        MUST NOT BE MODIFIED WHILE USING THE TREE,
        otherwise results will be invalid or crash

         Useful for for quickly calculating which entities of a map are
        the nearest or (intersect, touch, etc.) with a given geometry

        Args:
            f (Optional[FlagFilter], optional): Filtering with FlagFilter.
                Defaults to None.
            filter_fn (Optional[Callable[[Entity], bool]], optional):
                Filtering with function/lambda. Defaults to None.

        Returns:
            MapTree
        """
        return MapTree(self, f, filter_fn)

    def filtered(
        self,
        f: Optional[FlagFilter] = None,
        filter_fn: Optional[Callable[[Entity], bool]] = None,
    ) -> List[Entity]:
        """Filters self.entities

        Args:
            f (Optional[FlagFilter], optional): Filtering with FlagFilter.
                Defaults to None.
            filter_fn (Optional[Callable[[Entity], bool]], optional):
                Filtering with function/lambda. Defaults to None.

        Returns:
            List[Entity]: List of entities both filters were matching for
        """
        return [e for e in self.entities if _entity_matches_filter(e, f, filter_fn)]

    def to_multi_poly_array(
        self,
        area_to_incorporate: Tuple[int, int],
        resolution_scale: int,
    ) -> npt.NDArray:
        """Takes the entities without hero of the map and draws the contours onto
        a numpy array

        Args:
            area_to_incorporate (Tuple[int, int]): the area, in which the entities
            have to be plotted
            resolution_scale (int): since the array has only integer indices,
            scale the array

        Returns:
            npt.NDArray: array with contours drawn in
        """

        # scale the array with respect to the desired resolution scale
        # e.G if the resolution scale is 10 one entry in the array is 10 cm
        # if the resolution scale is 100, one entry is 1 cm
        array_shape = (
            area_to_incorporate[0] * resolution_scale,
            area_to_incorporate[1] * resolution_scale,
        )
        # initialize the array
        poly_array: np.ndarray = np.zeros(array_shape, dtype=np.uint8)
        for entity_obj in self.entities_without_hero():
            coords = [coords for coords in entity_obj.to_shapely().poly.exterior.coords]

            # draw the lines for every entity onto the array
            # note: the hero car is at x=0, and y=array_shape//2
            # this is done in order to keep some sort of "coordinate system"

            for i in range(len(coords) - 1):
                pt1: Tuple[int, int] = (
                    int((array_shape[0] - coords[i][0]) * resolution_scale),
                    int((array_shape[1] - coords[i][1]) * resolution_scale)
                    + array_shape[1] // 2,
                )
                pt2: Tuple[int, int] = (
                    int((array_shape[0] - coords[i + 1][0]) * resolution_scale),
                    int((array_shape[1] - coords[i + 1][1]) * resolution_scale)
                    + array_shape[1] // 2,  # shift 0 to the middle of the image
                )

                # draw the line onto the array
                poly_array = line(
                    img=poly_array, pt1=pt1, pt2=pt2, color=255, thickness=1
                )
        return poly_array

    @staticmethod
    def from_ros_msg(m: msg.Map) -> "Map":
        entities = list(map(lambda e: Entity.from_ros_msg(e), m.entities))
        return Map(timestamp=m.header.stamp, entities=entities)

    def to_ros_msg(self) -> msg.Map:
        entities = list(map(lambda e: e.to_ros_msg(), self.entities))
        header = Header(stamp=self.timestamp)
        return msg.Map(header=header, entities=entities)


@dataclass(init=False)
class MapTree:
    """An acceleration structure around the shapely.STRtree

    **IMPORTANT**: The map this tree was created with
    MUST NOT BE MODIFIED WHILE USING THE TREE,
    otherwise results will be invalid or crash

    Useful for for quickly calculating which entities of a map are
    the nearest or (intersect, touch, etc.) with a given geometry

    The map's entities can optionally be filtered upon tree creation
    """

    _str_tree: STRtree
    _tree_polys: List[shapely.Polygon]
    filtered_entities: List[ShapelyEntity]
    """Only the entities of this tree that weren't filtered out from the map.

    Also includes their shapely.Polygon
    """
    map: Map
    """The unfiltered map this tree was created with
    """

    def __init__(
        self,
        map: Map,
        f: Optional[FlagFilter] = None,
        filter_fn: Optional[Callable[[Entity], bool]] = None,
    ):
        """Creates a shapely.STRtree based on the given map and filtering

        Both filtering methods can be combined.
        Both filters need to match for the entity to match.

        Args:
            map (Map)
            f (Optional[FlagFilter], optional): Filtering with FlagFilter.
                Defaults to None.
            filter_fn (Optional[Callable[[Entity], bool]], optional):
                Filtering with function/lambda. Defaults to None.
        """
        self.map = map
        self.filtered_entities = [e.to_shapely() for e in map.filtered(f, filter_fn)]
        self._tree_polys = [e.poly for e in self.filtered_entities]
        self._str_tree = STRtree(geoms=self._tree_polys)

    def _idxs_to_entity(self, idxs: npt.NDArray) -> List[ShapelyEntity]:
        return [self.filtered_entities[i] for i in idxs]

    def nearest(self, geo: shapely.Geometry) -> Optional[ShapelyEntity]:
        """Returns the nearest Entity inside the tree based on geo

        More information here:
        https://shapely.readthedocs.io/en/stable/strtree.html#shapely.STRtree.nearest

        Args:
            geo (shapely.Geometry): Geometry to calculate the nearest entity to

        Returns:
            Optional[ShapelyEntity]: If the tree is empty, will return None.
                Otherwise will return the nearest Entity
        """
        idx = self._str_tree.nearest(geo)
        if idx is None:
            return None
        return self.filtered_entities[idx]

    def query(
        self,
        geo: shapely.Geometry,
        predicate: Optional[
            Literal[
                "intersects",
                "within",
                "contains",
                "overlaps",
                "crosses",
                "touches",
                "covers",
                "covered_by",
                "contains_properly",
                "dwithin",
            ]
        ] = None,
        distance: Optional[float] = None,
    ) -> List[ShapelyEntity]:
        """Calculates which entities interact with *geo*

        **IMPORTANT: The query might include false positives,
        because the STRtree seems to only roughly check for intersections.
        It includes all entities that MIGHT intersect with geo, but they
        still need to be checked manually with shapely.intersects(a, b) afterwards!**

        More information here:
        https://shapely.readthedocs.io/en/stable/strtree.html#shapely.STRtree.query

        Args:
            geo (shapely.Geometry): The geometry to query with
            predicate (Optional[ Literal[ &quot;intersects&quot;, &quot;within&quot;,
                &quot;contains&quot;, &quot;overlaps&quot;, &quot;crosses&quot;,
                &quot;touches&quot;, &quot;covers&quot;, &quot;covered_by&quot;,
                &quot;contains_properly&quot;, &quot;dwithin&quot;, ] ], optional):
                Which interaction to filter for. Defaults to None.
            distance (Optional[float], optional):
                Must only be set for the &quot;dwithin&quot; predicate
                and controls its distance. Defaults to None.

        Returns:
            List[ShapelyEntity]: The List of queried entities in the tree
        """
        idxs: npt.NDArray[np.int64] = self._str_tree.query(
            geo, predicate=predicate, distance=distance
        )
        return self._idxs_to_entity(idxs)

    def query_nearest(
        self,
        geo: shapely.Geometry,
        max_distance: Optional[float] = None,
        exclusive: bool = False,
        all_matches: bool = True,
    ) -> List[Tuple[ShapelyEntity, float]]:
        """Queries the distance from *geo* to its nearest entities in the tree

        More information here:
        https://shapely.readthedocs.io/en/stable/strtree.html#shapely.STRtree.query_nearest

        Args:
            geo (shapely.Geometry): The geometry to query with
            max_distance (Optional[float], optional): Maximum distance for the query.
                Defaults to None.
            exclusive (bool, optional): If True, ignores entities
            with a shape equal to geo. Defaults to False.
            all_matches (bool, optional): If True, all equidistant and intersected
            geometries will be returned. If False only the nearest. Defaults to True.

        Returns:
            List[Tuple[ShapelyEntity, float]]: A List of Tuples.
            Each contains a queried entity and its distance to geo
        """
        query: Tuple[npt.NDArray[np.int64], npt.NDArray[np.float64]] = (
            self._str_tree.query_nearest(
                geo,
                max_distance=max_distance,
                return_distance=True,
                exclusive=exclusive,
                all_matches=all_matches,
            )
        )
        result: List[Tuple[ShapelyEntity, float]] = []
        for idx, distance in zip(query[0], query[1]):
            result.append((self.filtered_entities[idx], distance))
        return result

    def query_self(
        self,
        predicate: Optional[
            Literal[
                "intersects",
                "within",
                "contains",
                "overlaps",
                "crosses",
                "touches",
                "covers",
                "covered_by",
                "contains_properly",
                "dwithin",
            ]
        ] = None,
        distance: Optional[float] = None,
    ) -> List[Tuple[ShapelyEntity, ShapelyEntity]]:
        """Queries interactions between the shapes inside this tree.

        Removes any self intersections and duplicate interaction pairs.

        Args:
            predicate (Optional[ Literal[ &quot;intersects&quot;, &quot;within&quot;,
                &quot;contains&quot;, &quot;overlaps&quot;, &quot;crosses&quot;,
                &quot;touches&quot;, &quot;covers&quot;, &quot;covered_by&quot;,
                &quot;contains_properly&quot;, &quot;dwithin&quot;, ] ], optional):
                Which interaction to filter for. Defaults to None.
            distance (Optional[float], optional):
                Must only be set for the &quot;dwithin&quot; predicate
                and controls its distance. Defaults to None.

        Returns:
            List[Tuple[ShapelyEntity, ShapelyEntity]]:
                Tuples of interacting entity pairs
        """
        query: npt.NDArray[np.int64] = self._str_tree.query(
            self._tree_polys, predicate=predicate, distance=distance
        )
        # Remove invalid pairs like [0, 0] and duplicates like [1, 4]<->[4, 1]
        filter = query[0] < query[1]
        transposed = np.transpose(query)
        deduplicated = transposed[filter]

        results: List[Tuple[ShapelyEntity, ShapelyEntity]] = []
        for pair in deduplicated:
            entity_pair = (
                self.filtered_entities[pair[0]],
                self.filtered_entities[pair[1]],
            )
            results.append(entity_pair)
        return results

    def get_entity_in_front_or_back(self, in_front=True) -> Optional[ShapelyEntity]:
        """Returns the first entity in front or back based on in_front

        Projects a polygon to simulate the road
        Calculates the nearest entity on that polygon
        Returns:
            Optional[Entity]: Entity in front
        This could be extended with a curved polygon
        if curved roads become a problem in the future
        """
        length = 80 if in_front else -80
        # a coverage width of 1.4 meters should cover all cars and obstacles in our way
        road_area = mapping_common.mask.project_plane(length, 1.4)
        road_entities = self.query(road_area)

        if len(road_entities) > 0:
            if in_front:
                return min(
                    road_entities,
                    key=lambda e: e.entity.transform.translation().x(),
                )
            else:
                return max(
                    road_entities,
                    key=lambda e: e.entity.transform.translation().x(),
                )
        else:
            return None

    def is_lane_free(
        self,
        right_lane: bool = False,
        lane_length: float = 20.0,
        lane_transform: float = 0.0,
        reduce_lane: float = 1.5,
        check_method: Literal[
            "rectangle",
            "lanemarking",
            "fallback",
            # "trajectory" not implemented yet
        ] = "rectangle",
        min_coverage_percent: float = 0.0,
        min_coverage_area: float = 0.0,
        lane_angle: float = 5.0,
        motion_aware: bool = True,
    ) -> Tuple[LaneFreeState, Optional[shapely.Geometry]]:
        """Returns if a lane left or right of our car is free.
        There are three check methods available:
            - rectangle: checks if the lane is free by using a checkbox with size
            and position according to inputs
            - lanemarking: checks if the lane is free by using a checkbox that is
            placed between two lane markings
            - fallback: uses lanemarking as default and falls back to rectangle if
            lanemarking is not plausible

        Parameters:
        - right_lane (bool): If true, checks the right lane instead of the left lane
        - lane_length (float): Sets the lane length that should be checked, in meters.
          Default value is 20 meters.
        - lane_transform (float): Transforms the checked lane box to the front (>0) or
          back (<0) of the car, in meters. Default is 0 meter so the lane box originates
           from the car position -> same distance to the front and rear get checked
        - reduce_lane (float): Reduces the lane width that should be checked, in meters.
            Default value is 1.5 meters.
        - check_method (str): The method to check if the lane is free.
        - lane_angle (float, optional): sets how many degrees the lanes may be skewed
            in relation to each other that the check get executed. Defaults to 5.0 °,
            only used for lanemarking method.
        - min_coverage_percent (float, optional): how much an entity must collide
            with the checkbox in percent. Defaults to 0.0.
        - min_coverage_area (float, optional): how much an entity must collide
            with the checkbox in m2. Defaults to 0.0.
        - motion_aware (bool, optional): if true, the lane check will be aware of
            the motion of the entities. Defaults to True.

        Default is "rectangle".
        Returns:
            Tuple[LaneFreeState, Optional[shapely.Geometry]]:
            return LaneFreeState and if available the checkbox shape
        """
        lane_state = LaneFreeState.TO_BE_CHECKED
        lane_box = None
        if check_method in ["lanemarking", "fallback"]:
            lane_state, lane_box = self.is_lane_free_lanemarking(
                right_lane=right_lane,
                lane_length=lane_length,
                lane_transform=lane_transform,
                reduce_lane=reduce_lane,
                min_coverage_percent=min_coverage_percent,
                min_coverage_area=min_coverage_area,
                lane_angle=lane_angle,
            )

        if check_method == "rectangle" or (
            check_method == "fallback" and lane_state.is_error()
        ):
            lane_state, lane_box = self.is_lane_free_rectangle(
                right_lane=right_lane,
                lane_length=lane_length,
                lane_transform=lane_transform,
                reduce_lane=reduce_lane,
                min_coverage_percent=min_coverage_percent,
                min_coverage_area=min_coverage_area,
            )

        if lane_state.is_error():
            return lane_state, None

<<<<<<< HEAD
        if lane_box is None or not LaneFreeState.TO_BE_CHECKED:
=======
        if lane_box is None or lane_state != LaneFreeState.TO_BE_CHECKED:
>>>>>>> e949a6d1
            return LaneFreeState.SHAPE_ERR, None

        colliding_entities = self.get_overlapping_entities(
            lane_box,
            min_coverage_percent=min_coverage_percent,
            min_coverage_area=min_coverage_area,
        )

        hero = self.map.hero()
        if motion_aware and hero is not None:
            for i in range(len(colliding_entities) - 1, -1, -1):
                entity = colliding_entities[i]
<<<<<<< HEAD
                delta_motion = hero.get_delta_velocity_of(entity.entity)

                # 0.5 is a threshold for the motion detection. Parking cars could have a small motion delta.
                # To not filter any parking cars, the threshold is set to 0.5.
                if delta_motion is not None and delta_motion > 0.5:
                    del colliding_entities[i]
        # if there are colliding entities, the lane is not free
        if not colliding_entities:
            return LaneFreeState.FREE, lane_box

=======

                forward_velocity = hero.get_delta_forward_velocity_of(entity.entity)
                if forward_velocity is None:
                    continue

                into_self_local: Transform2D = (
                    hero.transform.inverse() * entity.entity.transform
                )
                other_position_in_self_coords: Vector2 = into_self_local.translation()

                # if the entity is behind the car and moving away from the car
                # it is not considered as a colliding entity
                # To not filter any parking cars, the threshold is set to abs(0.5).
                if other_position_in_self_coords.x() < 0.0 and forward_velocity < -0.5:
                    del colliding_entities[i]
                    continue

                # car is moving in our direction and is in front of us
                # car needs to be at least 1.5 m away from us
                if other_position_in_self_coords.x() > 1.5 and forward_velocity > 0.5:
                    del colliding_entities[i]
                    continue

        # if there are colliding entities, the lane is not free
        if not colliding_entities:
            return LaneFreeState.FREE, lane_box

>>>>>>> e949a6d1
        return LaneFreeState.BLOCKED, lane_box

    def is_lane_free_rectangle(
        self,
        right_lane: bool = False,
        lane_length: float = 20.0,
        lane_transform: float = 0.0,
        reduce_lane: float = 1.5,
        min_coverage_percent: float = 0.0,
        min_coverage_area: float = 0.0,
    ) -> Tuple[LaneFreeState, Optional[shapely.Geometry]]:
        """checks if the lane is free by using a checkbox with size and position
        according to inputs

        Args:
            right_lane (bool, optional): if true checks for free lane on the right side.
            Defaults to False.
            lane_length (float, optional): length of the checkbox. Defaults to 20.0.
            lane_transform (float, optional): offset in x direction. Defaults to 0.0.
            reduce_lane (float, optional): impacts the width of checkbox
            (= width - reduce_lane). Defaults to 1.5.
            min_coverage_percent (float, optional): how much an entity must collide
            with the checkbox in percent. Defaults to 0.0.
            min_coverage_area (float, optional): how much an entity must collide
            with the checkbox in m2. Defaults to 0.0.

        Returns:
            Tuple[LaneFreeState, Optional[shapely.Geometry]]:
            return LaneFreeState and if available the checkbox shape
        """
        # checks which lane should be checked and set the multiplier for
        # the lane entity translation(>0 = left from car)
        lane_width = 3.0

        # cannot reduce lane checkbox more than 3 meters as then there is no checkbox
        # left to check
        reduce_lane = min(reduce_lane, 3.0)

        lane_pos = 1
        if right_lane:
            lane_pos = -1

        lane_box_shape = Rectangle(
            length=lane_length,
            width=lane_width - reduce_lane,
            offset=Transform2D.new_translation(
                Vector2.new(lane_transform, lane_pos * 2.5)
            ),
        )

        # converts lane box Rectangle to a shapely Polygon
        lane_box = lane_box_shape.to_shapely(Transform2D.identity())

        return LaneFreeState.TO_BE_CHECKED, lane_box

    def is_lane_free_lanemarking(
        self,
        right_lane: bool = False,
        lane_length: float = 20.0,
        lane_transform: float = 0.0,
        reduce_lane: float = 1.5,
        min_coverage_percent: float = 0.0,
        min_coverage_area: float = 0.0,
        lane_angle: float = 5.0,
    ) -> Tuple[LaneFreeState, Optional[shapely.Geometry]]:
        """checks if a lane is free by using a checkbox that is placed between two lane
        markings. The lane is considered free if there are no colliding entities with
        the checkbox.

        Args:
            right_lane (bool, optional): if true checks for free lane on the right side.
            Defaults to False.
            lane_length (float, optional): length of the checkbox. Defaults to 20.0.
            lane_transform (float, optional): offset in x direction. Defaults to 0.0.
            reduce_lane (float, optional): impacts the width of checkbox
            (= width - reduce_lane). Defaults to 1.5.
            min_coverage_percent (float, optional): how much an entity must collide
            with the checkbox in percent. Defaults to 0.0.
            min_coverage_area (float, optional): how much an entity must collide
            with the checkbox in m2. Defaults to 0.0.
            lane_angle (float, optional): sets how many degrees the lanes may be skewed
            in relation to each other that the check get executed. Defaults to 5.0 °

        Returns:
            Tuple[LaneFreeState, Optional[shapely.Geometry]]: return if lane is free
            and the checkbox shape
        """
        # checks which lane should be checked and set the multiplier for
        # the lane entity translation(>0 = left from car)
        lane_pos = 1
        if right_lane:
            lane_pos = -1

        # create y-axis line for intersection with lanemarks
        y_axis_line = LineString([[0, 0], [0, lane_pos * 8]])
        # build map STRtree from map with filter
        lane_tree = self.map.build_tree(f=FlagFilter(is_lanemark=True))
        # get entities that intersect with the y-axis line
        lanemark_y_axis_intersection = lane_tree.query(
            geo=y_axis_line, predicate="intersects"
        )
        # Abort when not enough lane marks got detected
        if len(lanemark_y_axis_intersection) < 2:
            return LaneFreeState.MISSING_LANEMARK_ERR, None

        lane_close_hero = None
        lane_further_hero = None

        # Choose two lanes nearby car
        for ent in lanemark_y_axis_intersection:
            if ent.entity.position_index == lane_pos * 1:
                lane_close_hero = ent.entity
            if ent.entity.position_index == lane_pos * 2:
                lane_further_hero = ent.entity

        if lane_close_hero is None or lane_further_hero is None:
            return LaneFreeState.MISSING_LANEMARK_ERR, None

        # Check if two lanes has a plausible angle to each pother
        close_rotation = lane_close_hero.transform.rotation()
        further_rotation = lane_further_hero.transform.rotation()
        lanemark_angle = np.rad2deg(abs(close_rotation - further_rotation))
        if lanemark_angle > lane_angle:
            rospy.logwarn(
                f"Lane free check: Lanemarkings angle {lanemark_angle} too big, \
                should be < {lane_angle}°. Aborting check."
            )
            return LaneFreeState.LANEMARK_ANGLE_ERR, None

        # create the lane ckeckbox shape
        lane_box = mapping_common.mask.create_lane_box(
            y_axis_line,
            lane_close_hero,
            lane_further_hero,
            lane_pos,
            lane_length,
            lane_transform,
            reduce_lane,
        )

        if not shapely.is_valid(lane_box):
            return LaneFreeState.SHAPE_ERR, None

        return LaneFreeState.TO_BE_CHECKED, lane_box

    def get_nearest_entity(
        self,
        mask: shapely.Geometry,
        reference: ShapelyEntity,
        min_coverage_percent: float = 0.0,
        min_coverage_area: float = 0.0,
    ) -> Optional[Tuple[ShapelyEntity, float]]:
        """Returns the nearest entity to *reference* that have
        at least coverage % or area in the mask geometry.

        Args:
            mask (shapely.Geometry): A Shapely Geometry object representing
                the target area.
            reference (ShapelyEntity): Entity for the nearest distance calculation
            min_coverage_percent (float, optional): Defaults to 0.0.
            min_coverage_area (float, optional): Defaults to 0.0.

        Returns:
            Optional[Tuple[ShapelyEntity, float]]:
                A Tuple of (Nearest Entity, Distance to reference)
        """

        query = self.get_overlapping_entities(
            mask,
            min_coverage_percent=min_coverage_percent,
            min_coverage_area=min_coverage_area,
        )

        if len(query) <= 0:
            return None

        def calc_intersection_distance(e: ShapelyEntity) -> float:
            intersection = shapely.intersection(e.poly, mask)
            return shapely.distance(reference.poly, intersection)

        query_distances = map(lambda e: (e, calc_intersection_distance(e)), query)
        return min(query_distances, key=lambda e: e[1])

    def get_overlapping_entities(
        self,
        mask: shapely.Geometry,
        min_coverage_percent: float = 0.0,
        min_coverage_area: float = 0.0,
    ) -> List[ShapelyEntity]:
        """Returns a list of entities that have at least coverage % or area in the
        mask geometry.

        Args:
            mask (shapely.Geometry): A Shapely Geometry object representing
                the target area.
            min_coverage_percent (float, optional): Defaults to 0.0.
            min_coverage_area (float, optional): Defaults to 0.0.

        Returns:
            List[ShapelyEntity]: A list of entities that have at least
                coverage % or area in the polygon
        """

        query = self.query(mask)

        collision_entities = []

        for ent in query:
            shape = ent.poly
            shape_area: float = shape.area

            if min_coverage_percent == 0.0 and min_coverage_area == 0.0:
                # Check for intersection, because query only does it roughly
                if shapely.intersects(mask, shape):
                    collision_entities.append(ent)
                continue

            # Calculate intersection area
            shapely_intersection = shapely.intersection(mask, shape)
            intersection_area: float = shapely_intersection.area
            if math.isclose(intersection_area, 0.0):
                continue
            if (
                intersection_area / shape_area >= min_coverage_percent
                or intersection_area >= min_coverage_area
            ):
                collision_entities.append(ent)

        return collision_entities


def _entity_matches_filter(
    e: Entity,
    f: Optional[FlagFilter] = None,
    filter_fn: Optional[Callable[[Entity], bool]] = None,
) -> bool:
    if f is not None:
        if not e.matches_filter(f):
            return False
    if filter_fn is not None:
        if not filter_fn(e):
            return False
    return True


def build_global_hero_transform(x: float, y: float, heading: float) -> Transform2D:
    """Builds a Transform2D representing the global position of the hero
    based on its coordinates and heading

    Args:
        x (float): Global hero x coordinate
        y (float): Global hero y coordinate
        heading (float): hero heading

    Returns:
        Transform2D: Global hero Transform2D
    """
    translation = Vector2.new(x, y)
    return Transform2D.new_rotation_translation(heading, translation)


def lane_free_filter() -> FlagFilter:
    """Creates the default flag filter for the lane free check

    Returns:
        FlagFilter
    """
    filter = FlagFilter()
    filter.is_collider = True
    filter.is_hero = False
    filter.is_lanemark = False
    filter.is_ignored = False
    return filter<|MERGE_RESOLUTION|>--- conflicted
+++ resolved
@@ -553,11 +553,7 @@
         if lane_state.is_error():
             return lane_state, None
 
-<<<<<<< HEAD
-        if lane_box is None or not LaneFreeState.TO_BE_CHECKED:
-=======
         if lane_box is None or lane_state != LaneFreeState.TO_BE_CHECKED:
->>>>>>> e949a6d1
             return LaneFreeState.SHAPE_ERR, None
 
         colliding_entities = self.get_overlapping_entities(
@@ -570,18 +566,6 @@
         if motion_aware and hero is not None:
             for i in range(len(colliding_entities) - 1, -1, -1):
                 entity = colliding_entities[i]
-<<<<<<< HEAD
-                delta_motion = hero.get_delta_velocity_of(entity.entity)
-
-                # 0.5 is a threshold for the motion detection. Parking cars could have a small motion delta.
-                # To not filter any parking cars, the threshold is set to 0.5.
-                if delta_motion is not None and delta_motion > 0.5:
-                    del colliding_entities[i]
-        # if there are colliding entities, the lane is not free
-        if not colliding_entities:
-            return LaneFreeState.FREE, lane_box
-
-=======
 
                 forward_velocity = hero.get_delta_forward_velocity_of(entity.entity)
                 if forward_velocity is None:
@@ -609,7 +593,6 @@
         if not colliding_entities:
             return LaneFreeState.FREE, lane_box
 
->>>>>>> e949a6d1
         return LaneFreeState.BLOCKED, lane_box
 
     def is_lane_free_rectangle(
