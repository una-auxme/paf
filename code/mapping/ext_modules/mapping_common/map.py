--- conflicted
+++ resolved
@@ -11,12 +11,8 @@
 from std_msgs.msg import Header
 from mapping_common.transform import Transform2D, Vector2, Point2
 from mapping_common.entity import Entity, FlagFilter, ShapelyEntity
-<<<<<<< HEAD
 from mapping_common.shape import Rectangle, Polygon
-=======
-from mapping_common.shape import Rectangle
 from cv2 import line
->>>>>>> 46bb6854
 import mapping_common.mask
 
 import rospy
