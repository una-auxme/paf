--- conflicted
+++ resolved
@@ -2,12 +2,8 @@
 from typing import List, Optional, Callable, Literal, Tuple
 
 import shapely
-<<<<<<< HEAD
-from shapely import STRtree
+from shapely import STRtree, LineString
 import shapely.plotting
-=======
-from shapely import STRtree, LineString
->>>>>>> f8650b23
 import numpy as np
 import numpy.typing as npt
 
@@ -122,6 +118,60 @@
         Only checks if the first entity is_hero
 
         Returns:
+        - Polygon: A Shapely Polygon representing the widened curve."""
+
+        if len(points) < 2:
+            raise ValueError("At least two points are required to define a curve.")
+        if width <= 0:
+            raise ValueError("Width must be a positive value.")
+
+        # Create a LineString from the given points
+        curve = LineString(points)
+
+        # Create a buffer around the curve to form a polygon with the given width
+        polygon = curve.buffer(width / 2, cap_style="round", join_style="round")
+
+        return polygon
+
+    def get_obstacle_on_trajectory(
+        self, trajectory, hero_pos, hero_heading, width=1.0
+    ) -> Optional[Entity]:
+        """Calculates the closest entity on the given trajectory. Transforms
+        trajectory world coordinates into map coordinates based on hero position.
+
+        Args:
+            direction (str): lanemarks on "left", "right" or "both" will be checked.
+            Other inputs will be ignored
+
+        Returns:
+            dict{uuid, coordinate}: dictionary with uuid of lanemark as keys
+            and coordinates as according entries
+        """
+        if direction == "left":
+            y_axis_line = LineString([[0, 0], [0, 8]])
+        elif direction == "right":
+            y_axis_line = LineString([[0, 0], [0, -8]])
+        elif direction == "both":
+            y_axis_line = LineString([[0, -8], [0, 8]])
+        else:
+            for entry in entities:
+                distance = np.sqrt(
+                    np.power(entry.transform.translation().x(), 2)
+                    + np.power(entry.transform.translation().y(), 2)
+                )
+                if distance < radius:
+                    entities_in_area.append(entry)
+
+        return entities_in_area
+
+    def entities_in_area(self, radius, only_in_front=True) -> List[Entity]:
+        """Returns the entities without the hero car
+            in a given radius around the hero car.
+            Flag only_in_front decides if entities
+            behind the car, are returend too.
+        Only checks if the first entity is_hero
+
+        Returns:
             List[Entity]: Entities in front and/or back of hero
             without the hero car in given radius
         """
