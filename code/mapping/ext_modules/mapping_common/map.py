--- conflicted
+++ resolved
@@ -11,13 +11,10 @@
 from genpy.rostime import Time
 from std_msgs.msg import Header
 from mapping_common import entity
-<<<<<<< HEAD
 
 import numpy.typing as npt
 
-=======
 from mapping_common.transform import Transform2D, Point2, Vector2
->>>>>>> 4c047108
 from mapping_common.entity import Entity, FlagFilter, ShapelyEntity
 from mapping_common.shape import Rectangle
 from shapely.geometry import Polygon, LineString
