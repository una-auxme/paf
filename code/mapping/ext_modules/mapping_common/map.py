--- conflicted
+++ resolved
@@ -125,7 +125,6 @@
         header = Header(stamp=self.timestamp)
         return msg.Map(header=header, entities=entities)
 
-<<<<<<< HEAD
     def lane_marking_left(self) -> Entity:
         for entity in self.entities:
             if entity.flags._is_lanemark is True and entity.position_index == 1:
@@ -137,7 +136,7 @@
             if entity.flags._is_lanemark is True and entity.position_index == -1:
                 return entity
         return None
-=======
+
 
 @dataclass(init=False)
 class MapTree:
@@ -300,5 +299,4 @@
     if filter_fn is not None:
         if not filter_fn(e):
             return False
-    return True
->>>>>>> 61871377
+    return True