--- conflicted
+++ resolved
@@ -220,11 +220,7 @@
         return polygon
 
     def get_obstacle_on_trajectory(
-<<<<<<< HEAD
-        self, trajectory, hero_pos, hero_heading
-=======
         self, trajectory, hero_pos, hero_heading, width=1.0
->>>>>>> 4c047108
     ) -> Optional[Entity]:
         """Calculates the closest entity on the given trajectory. Transforms
         trajectory world coordinates into map coordinates based on hero position.
@@ -235,33 +231,12 @@
             planned trajectory.
             hero_pos (x, y): The world coordinates of the hero car.
             hero_heading (float): The current heading of the hero car.
-<<<<<<< HEAD
-=======
             width (float): The desired width of the curved polygon.
->>>>>>> 4c047108
 
         Returns:
             Optional[Entity]: The closest entity
         """
         translated = trajectory - np.array(hero_pos)
-<<<<<<< HEAD
-
-        # Rotation matrix for counterclockwise rotation by -hero_heading
-        cos_h = np.cos(-hero_heading)
-        sin_h = np.sin(-hero_heading)
-        rotation_matrix = np.array([[cos_h, -sin_h], [sin_h, cos_h]])
-
-        # Apply rotation
-        local_coordinates = np.dot(translated, rotation_matrix.T).tolist()
-
-        curve = self.curve_to_polygon(local_coordinates, 1)
-
-        tree = self.build_tree(f=entity.FlagFilter(is_collider=True, is_hero=False))
-        road_entities = tree.query(curve)
-
-        filtered_entities = [
-            ent for ent in road_entities if ent.entity.transform.translation().x() > 1
-=======
         translated_points = [Point2.new(p[0], p[1]) for p in translated]
         # Rotation matrix for counterclockwise rotation by -hero_heading
         rotation_matrix = Transform2D.new_rotation(-hero_heading)
@@ -277,7 +252,6 @@
 
         filtered_entities = [
             ent for ent in road_entities if ent.entity.transform.translation().x() > 1.0
->>>>>>> 4c047108
         ]
         if len(filtered_entities) > 0:
             return min(
@@ -287,7 +261,6 @@
         else:
             return None
 
-<<<<<<< HEAD
     def get_distance_to_entity_in_front(self, front_entity: Entity) -> Optional[float]:
         """
         Returns the distance to the entity in front in m.
@@ -329,8 +302,6 @@
         else:
             return None
 
-=======
->>>>>>> 4c047108
     def get_entities_with_coverage(self, polygon, entities: List[Entity], coverage):
         """Returns a list of entities that have at least coverage % in the
         given polygon.
