cimport numpy as np
<<<<<<< HEAD
cimport shapely
=======
cimport shapely

from mapping_common.transform cimport Transform2D, Point2, Vector2
>>>>>>> a850d9d6
<|MERGE_RESOLUTION|>--- conflicted
+++ resolved
@@ -1,8 +1,4 @@
 cimport numpy as np
-<<<<<<< HEAD
-cimport shapely
-=======
 cimport shapely
 
-from mapping_common.transform cimport Transform2D, Point2, Vector2
->>>>>>> a850d9d6
+from mapping_common.transform cimport Transform2D, Point2, Vector2