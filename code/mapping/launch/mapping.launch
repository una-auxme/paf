--- conflicted
+++ resolved
@@ -1,10 +1,6 @@
 <launch>
   <arg name="map_publish_rate" default="20" />
 
-<<<<<<< HEAD
-  <node pkg="mapping" type="debug_wrapper.py" name="mapping_data_integration" output="screen" args="--debug_node=mapping_data_integration.py --debug_port=53000">
-    <param name="map_publish_rate" value="20" />
-=======
   <arg name="enable_radar_marker" default="True" />
   <arg name="enable_lidar_marker" default="True" />
   <arg name="enable_radar_cluster" default="True" />
@@ -12,7 +8,6 @@
   <arg name="enable_raw_lidar_points" default="False" />
   <arg name="enable_lane_marker" default="True" />
   <arg name="enable_vision_points" default="True" />
->>>>>>> 36039370
 
   <arg name="lidar_z_min" default="-1.5" />
   <arg name="lidar_z_max" default="1.0" />
@@ -41,6 +36,4 @@
     <param name="lidar_discard_probability" value="$(arg lidar_discard_probability)" />
   </node>
 
-  <node pkg="mapping" type="path_test.py" name="path_test_node" output="screen">
-  </node>
 </launch>