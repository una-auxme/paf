--- conflicted
+++ resolved
@@ -47,9 +47,6 @@
 - [Lane Detection](./Lanedetection_node.md)
   - The Lane Detection uses an camera Image to detect Lanemarkings and converts them to Entities for the intermediate Layer
 
-<<<<<<< HEAD
-## Unused files
-=======
 ## Localization
 
 An overview over the different nodes working together to localize the vehicle is provided in the [localization](./localization.md) file.
@@ -77,9 +74,15 @@
 $$
 \text{Dist}(p, q) = \sqrt{\sum_{i=1}^{n} (p_i - q_i)^2}
 $$
->>>>>>> 27677439
 
 Where \(p_i\) and \(q_i\) represent the \(i\)-th component of the points \(p\) and \(q\), respectively. The rest of the DBSCAN algorithm remains the same, with the (ε)-neighborhood defined by the distance metric in this higher-dimensional space.
+
+## Unused files
+
+- [Lidar Distance Utility](./lidar_distance_utility.md)
+  - Not used since paf22
+- [Efficient PS](./efficientps.md)
+  - Not used scince paf22 and never successfully tested
 
 ## Experiments
 
