--- conflicted
+++ resolved
@@ -7,20 +7,11 @@
 
 ## Authors
 
-<<<<<<< HEAD
-Samuel Kühnel
+Julius Miller, Alexander Hellmann, Samuel Kühnel
 
 ## Date
 
 29.03.2024
-=======
-Marco Riedenauer, Simon Erlbacher, Julian Graf
-updated [Acting](#acting): Alexander Hellmann
-
-## Date
-
-01.04.2024
->>>>>>> 2a512518
 
 ---
 <!-- TOC -->
@@ -30,7 +21,6 @@
   - [Overview](#overview)
   - [Perception](#perception)
     - [Obstacle Detection and Classification](#obstacle-detection-and-classification)
-<<<<<<< HEAD
     - [Traffic Light Detection](#traffic-light-detection)
     - [Localization](#localization)
   - [Planning](#planning)
@@ -41,28 +31,10 @@
       - [ACC](#acc)
       - [Motion Planning](#motion-planning)
   - [Acting](#acting)
-    - [Path following](#path-following)
-    - [Velocity control](#velocity-control)
-    - [Vehicle controller](#vehicle-controller)
-    - [Emergency](#emergency)
-  - [Visualization](#visualization)
-=======
-    - [Lane detection](#lane-detection)
-    - [Traffic Light Detection](#traffic-light-detection)
-    - [Traffic Signs Detection](#traffic-signs-detection)
-    - [Prediction](#prediction)
-    - [Localization](#localization)
-  - [Planning](#planning)
-    - [Preplanning](#preplanning)
-    - [Decision Making](#decision-making)
-    - [Local path planning](#local-path-planning)
-  - [Acting](#acting)
     - [Path following with Steering Controllers](#path-following-with-steering-controllers)
     - [Velocity control](#velocity-control)
     - [Vehicle controller](#vehicle-controller)
   - [Visualization](#visualization)
-  - [Topics](#topics)
->>>>>>> 2a512518
 <!-- TOC -->
 
 ## Overview
@@ -106,26 +78,6 @@
   obstacle ([vision_msgs/Detection3DArray Message](http://docs.ros.org/en/api/vision_msgs/html/msg/Detection3DArray.html))
   and its classification ([std_msgs/String Message](http://docs.ros.org/en/noetic/api/std_msgs/html/msg/String.html)))
 
-<<<<<<< HEAD
-=======
-### Lane detection
-
-Detects the lane the ego vehicle is currently in and the lanes around the ego vehicle.
-This data can be used for lane keeping, to identify which lanes other road users are in,
-and to plan and execute lane changes.
-
-Subscriptions:
-
-- ```map``` ([std_msgs/String](https://docs.ros.org/en/api/std_msgs/html/msg/String.html))
-- ```lidar``` ([sensor_msgs/PointCloud2](https://docs.ros.org/en/api/sensor_msgs/html/msg/PointCloud2.html))
-- ```rgb_camera``` ([sensor_msgs/Image](https://docs.ros.org/en/api/sensor_msgs/html/msg/Image.html))
-- ```gnss``` ([sensor_msgs/NavSatFix](https://carla.readthedocs.io/projects/ros-bridge/en/latest/ros_sensors/))
-
-- Publishes:
-
-- ```lanes``` ([derived_object_msgs/LaneModels Message](http://docs.ros.org/en/kinetic/api/derived_object_msgs/html/msg/LaneModels.html))
-
->>>>>>> 2a512518
 ### Traffic Light Detection
 
 Recognizes traffic lights and what they are showing at the moment.
@@ -152,7 +104,6 @@
 
 Subscriptions:
 
-<<<<<<< HEAD
 - ```map``` ([std_msgs/String](https://docs.ros.org/en/api/std_msgs/html/msg/String.html))
 - ```imu``` ([sensor_msgs/Imu Message](https://docs.ros.org/en/api/sensor_msgs/html/msg/Imu.html))
 - ```speedometer``` ([std_msgs/Float32](https://docs.ros.org/en/api/std_msgs/html/msg/Float32.html))
@@ -161,18 +112,6 @@
 Publishes:
 
 - ```ego_position``` ([nav_msgs/Odometry Message](http://docs.ros.org/en/noetic/api/nav_msgs/html/msg/Odometry.html))
-=======
-- ```rgb_camera``` ([sensor_msgs/Image](https://docs.ros.org/en/api/sensor_msgs/html/msg/Image.html))
-- ```lidar``` ([sensor_msgs/PointCloud2](https://docs.ros.org/en/api/sensor_msgs/html/msg/PointCloud2.html))
-
-Publishes:
-
-- ```traffic_signs``` (Custom msg:
-  type ([std_msgs/UInt8 Message](https://docs.ros.org/en/api/std_msgs/html/msg/UInt8.html])),
-  position ([geometry_msgs/Pose Message](http://docs.ros.org/en/noetic/api/geometry_msgs/html/msg/Pose.html)),
-  distance_to_stop_line
-  distance_to_stop_line ([std_msgs/Float64 Message](http://docs.ros.org/en/api/std_msgs/html/msg/Float64.html)))
->>>>>>> 2a512518
 
 ## Planning
 
@@ -189,7 +128,6 @@
 
 Subscriptions:
 
-<<<<<<< HEAD
 - ```map``` ([std_msgs/String](https://docs.ros.org/en/api/std_msgs/html/msg/String.html))
 - ```navigation``` (waypoints and high-level route description)
 - ```odometry``` ([nav_msgs/Odometry](https://docs.ros.org/en/api/nav_msgs/html/msg/Odometry.html))
@@ -197,16 +135,6 @@
 Publishes:
 
 - ```provisional_path``` ([nav_msgs/Path Message](http://docs.ros.org/en/noetic/api/nav_msgs/html/msg/Path.html))
-=======
-- ```obstacles``` ([vision_msgs/Detection3DArray Message](http://docs.ros.org/en/api/vision_msgs/html/msg/Detection3DArray.html))
-- ```lanes``` ([derived_object_msgs/LaneModels Message](http://docs.ros.org/en/kinetic/api/derived_object_msgs/html/msg/LaneModels.html))
-
-Publishes:
-
-- ```predictions``` (Custom msg: array of
-  vehicle_id ([std_msgs/UInt16 Message](https://docs.ros.org/en/api/std_msgs/html/msg/UInt16.html)) and
-  vehicle_path ([nav_msgs/Path Message](http://docs.ros.org/en/noetic/api/nav_msgs/html/msg/Path.html)))
->>>>>>> 2a512518
 
 ### [Decision Making](../07_planning/Behavior_tree.md)
 
@@ -216,7 +144,6 @@
 
 Subscriptions:
 
-<<<<<<< HEAD
 - ```Speed``` ([carla_msgs/Speedometer](https://docs.ros.org/en/api/std_msgs/html/msg/Float32.html))
 - ```collision``` ([std_msgs/Float32MultiArray](https://docs.ros.org/en/api/std_msgs/html/msg/Float32MultiArray.html))
 - ```overtake_success``` ([std_msgs/Float32](https://docs.ros.org/en/api/std_msgs/html/msg/Float32.html))
@@ -227,16 +154,6 @@
 Publishes:
 
 - ```curr_behavior``` ([std_msgs/String](https://docs.ros.org/en/api/std_msgs/html/msg/String.html))
-=======
-- ```map``` ([std_msgs/String](https://docs.ros.org/en/api/std_msgs/html/msg/String.html))
-- ```imu``` ([sensor_msgs/Imu Message](https://docs.ros.org/en/api/sensor_msgs/html/msg/Imu.html))
-- ```speedometer``` ([std_msgs/Float32](https://docs.ros.org/en/api/std_msgs/html/msg/Float32.html))
-- ```gnss``` ([sensor_msgs/NavSatFix](https://carla.readthedocs.io/projects/ros-bridge/en/latest/ros_sensors/))
-
-Publishes:
-
-- ```ego_position``` ([nav_msgs/Odometry Message](http://docs.ros.org/en/noetic/api/nav_msgs/html/msg/Odometry.html))
->>>>>>> 2a512518
 
 ### [Local Planning](../07_planning/Local_Planning.md)
 
@@ -250,7 +167,6 @@
 
 Subscriptions:
 
-<<<<<<< HEAD
 - ```Speed``` ([carla_msgs/Speedometer](https://docs.ros.org/en/api/std_msgs/html/msg/Float32.html))
 - ```unstuck_flag``` ([std_msgs/Bool](https://docs.ros.org/en/api/std_msgs/html/msg/Bool.html))
 - ```unstuck_distance``` ([std_msgs/Float32](https://docs.ros.org/en/api/std_msgs/html/msg/Float32.html))
@@ -263,21 +179,11 @@
 - ```acc_velocity``` ([std_msgs/Float32](https://docs.ros.org/en/api/std_msgs/html/msg/Float32.html))
 - ```current_wp``` ([std_msgs/Float32](https://docs.ros.org/en/api/std_msgs/html/msg/Float32.html))
 - ```speed_limit``` ([std_msgs/Float32](https://docs.ros.org/en/api/std_msgs/html/msg/Float32.html))
-=======
-- ```map``` ([std_msgs/String](https://docs.ros.org/en/api/std_msgs/html/msg/String.html))
-- ```navigation``` (waypoints and high-level route description)
-- ```odometry``` ([nav_msgs/Odometry](https://docs.ros.org/en/api/nav_msgs/html/msg/Odometry.html))
-
-Publishes:
-
-- ```provisional_path``` ([nav_msgs/Path Message](http://docs.ros.org/en/noetic/api/nav_msgs/html/msg/Path.html))
->>>>>>> 2a512518
 
 #### [ACC](../07_planning/ACC.md)
 
 Subscriptions:
 
-<<<<<<< HEAD
 - ```Speed``` ([carla_msgs/Speedometer](https://docs.ros.org/en/api/std_msgs/html/msg/Float32.html))
 - ```objects``` ([std_msgs/Float32MultiArray](https://docs.ros.org/en/api/std_msgs/html/msg/Float32MultiArray.html))
 
@@ -286,25 +192,11 @@
 - ```emergency``` ([std_msgs/Bool](https://docs.ros.org/en/api/std_msgs/html/msg/Bool.html))
 - ```collision``` ([std_msgs/Float32MultiArray](https://docs.ros.org/en/api/std_msgs/html/msg/Float32MultiArray.html))
 - ```oncoming``` ([std_msgs/Float32](https://docs.ros.org/en/api/std_msgs/html/msg/Float32.html))
-=======
-- ```map``` ([std_msgs/String](https://docs.ros.org/en/api/std_msgs/html/msg/String.html))
-- ```navigation``` (waypoints and high-level route description)
-- ```odometry``` ([nav_msgs/Odometry](https://docs.ros.org/en/api/nav_msgs/html/msg/Odometry.html))
-- ```provisional_path``` ([nav_msgs/Path Message](http://docs.ros.org/en/noetic/api/nav_msgs/html/msg/Path.html))
-- all data from [Perception](#Perception)
-
-Publishes:
-
-- ```decision``` ([std_msgs/String](https://docs.ros.org/en/api/std_msgs/html/msg/String.html))
-
-### Local path planning
->>>>>>> 2a512518
 
 #### [Motion Planning](../07_planning/motion_planning.md)
 
 Subscriptions:
 
-<<<<<<< HEAD
 - ```Spawn_car``` ([std_msgs/Float32](https://docs.ros.org/en/api/std_msgs/html/msg/Float32.html))
 - ```speed_limit``` ([std_msgs/Float32](https://docs.ros.org/en/api/std_msgs/html/msg/Float32.html))
 - ```Speed``` ([carla_msgs/Speedometer](https://docs.ros.org/en/api/std_msgs/html/msg/Float32.html))
@@ -326,18 +218,6 @@
 - ```target_velocity``` ([std_msgs/Float32](https://docs.ros.org/en/api/std_msgs/html/msg/Float32.html))
 - ```current_wp``` ([std_msgs/Float32](https://docs.ros.org/en/api/std_msgs/html/msg/Float32.html))
 - ```overtake_success``` ([std_msgs/Float32](https://docs.ros.org/en/api/std_msgs/html/msg/Float32.html))
-=======
-- ```map``` ([std_msgs/String](https://docs.ros.org/en/api/std_msgs/html/msg/String.html))
-- ```odometry``` ([nav_msgs/Odometry](https://docs.ros.org/en/api/nav_msgs/html/msg/Odometry.html))
-- ```provisional_path``` ([nav_msgs/Path Message](http://docs.ros.org/en/noetic/api/nav_msgs/html/msg/Path.html))
-- all data from [Perception](#Perception)
-
-Publishes:
-
-- ```path``` ([nav_msgs/Path Message](http://docs.ros.org/en/noetic/api/nav_msgs/html/msg/Path.html))
-- ```max_velocity``` ([std_msgs/Float64 Message](http://docs.ros.org/en/api/std_msgs/html/msg/Float64.html]))
-- ```distance_to_next_vehicle``` ([std_msgs/Float64 Message](http://docs.ros.org/en/api/std_msgs/html/msg/Float64.html]))
->>>>>>> 2a512518
 
 ## Acting
 
@@ -354,14 +234,6 @@
 
 Subscriptions:
 
-<<<<<<< HEAD
-- ```path``` ([nav_msgs/Path Message](http://docs.ros.org/en/noetic/api/nav_msgs/html/msg/Path.html))
-
-Publishes:
-
-- ```steer```
-  for ```vehicle_control_cmd_manual``` ([CarlaEgoVehicleControl.msg](https://carla.readthedocs.io/en/0.9.8/ros_msgs/#CarlaEgoVehicleControlmsg))
-=======
 - ```trajectory``` ([nav_msgs/Path Message](http://docs.ros.org/en/noetic/api/nav_msgs/html/msg/Path.html))
 - ```current_position``` [std_msgs/Float64 Message](http://docs.ros.org/en/api/std_msgs/html/msg/Float64.html])
 - ```current_heading``` [std_msgs/Float64 Message](http://docs.ros.org/en/api/std_msgs/html/msg/Float64.html])
@@ -372,7 +244,6 @@
 - ```steering_angle``` for ```vehicle_control_cmd``` ([CarlaEgoVehicleControl.msg](https://carla.readthedocs.io/en/0.9.8/ros_msgs/#CarlaEgoVehicleControlmsg))
 
 For further indepth information about the currently implemented Steering Controllers click [HERE](../05_acting/03_steering_controllers.md)
->>>>>>> 2a512518
 
 ### Velocity control
 
@@ -380,17 +251,6 @@
 
 Subscriptions:
 
-<<<<<<< HEAD
-- ```ego_position``` ([nav_msgs/Odometry Message](http://docs.ros.org/en/noetic/api/nav_msgs/html/msg/Odometry.html))
-- ```max_velocity``` ([std_msgs/Float64 Message](http://docs.ros.org/en/api/std_msgs/html/msg/Float64.html]))
-- ```distance_to_next_vehicle``` ([std_msgs/Float64 Message](http://docs.ros.org/en/api/std_msgs/html/msg/Float64.html]))
-- ```path``` ([nav_msgs/Path Message](http://docs.ros.org/en/noetic/api/nav_msgs/html/msg/Path.html))
-
-Publishes:
-
-- ```throttle```,  ```brake```,  ```reverse```
-  for ```vehicle_control_cmd_manual``` ([CarlaEgoVehicleControl.msg](https://carla.readthedocs.io/en/0.9.8/ros_msgs/#CarlaEgoVehicleControlmsg))
-=======
 - ```target_velocity``` ([std_msgs/Float64 Message](http://docs.ros.org/en/api/std_msgs/html/msg/Float64.html]))
 - ```current_velocity```[std_msgs/Float64 Message](http://docs.ros.org/en/api/std_msgs/html/msg/Float64.html])
 
@@ -402,7 +262,6 @@
 for ```vehicle_control_cmd``` ([CarlaEgoVehicleControl.msg](https://carla.readthedocs.io/en/0.9.8/ros_msgs/#CarlaEgoVehicleControlmsg))
 
 For further indepth information about the currently implemented Velocity Controller click [HERE](../05_acting/02_velocity_controller.md)
->>>>>>> 2a512518
 
 ### Vehicle controller
 
@@ -410,27 +269,6 @@
 
 Subscriptions:
 
-<<<<<<< HEAD
-- ```throttle```,  ```brake```,  ```reverse```
-- ```steer```
-
-Publishes:
-
-- ```vehicle_control_cmd_manual``` ([CarlaEgoVehicleControl.msg](https://carla.readthedocs.io/en/0.9.8/ros_msgs/#CarlaEgoVehicleControlmsg))
-
-### Emergency
-
-Initiates emergency braking if an emergency-msg is received and notifies all notes when emergency braking is over.
-
-Subscriptions:
-
-- ```emergency``` ([std_msgs/Bool Message](http://docs.ros.org/en/api/std_msgs/html/msg/Bool.html))
-
-Publishes:
-
-- ```vehicle_control_cmd_manual``` ([CarlaEgoVehicleControl.msg](https://carla.readthedocs.io/en/0.9.8/ros_msgs/#CarlaEgoVehicleControlmsg))
-- ```emergency``` ([std_msgs/Bool Message](http://docs.ros.org/en/api/std_msgs/html/msg/Bool.html))
-=======
 - ```throttle```
 - ```brake```
 - ```reverse```
@@ -443,7 +281,6 @@
 - ```vehicle_control_cmd``` ([CarlaEgoVehicleControl.msg](https://carla.readthedocs.io/en/0.9.8/ros_msgs/#CarlaEgoVehicleControlmsg))
 
 For further indepth information about the currently implemented Vehicle Controller click [HERE](../05_acting/04_vehicle_controller.md)
->>>>>>> 2a512518
 
 ## Visualization
 
@@ -451,31 +288,4 @@
 
 Subscriptions:
 
-<<<<<<< HEAD
-- all data that's needed
-=======
-- all data that's needed
-
-## Topics
-
-The topics published by the Carla bridge can be
-found [here](https://carla.readthedocs.io/projects/ros-bridge/en/latest/ros_sensors/).
-The msgs necessary to control the vehicle via the Carla bridge can be
-found [here](https://carla.readthedocs.io/en/0.9.8/ros_msgs/#CarlaEgoVehicleControlmsg)
-
-Intern topics published by vehicle agent:
-
-| Topic                          | Description                                                                                                       | Published by                                                 | Msg type                                                                                                                                                                                                                                                                                                                            |
-|--------------------------------|-------------------------------------------------------------------------------------------------------------------|--------------------------------------------------------------|-------------------------------------------------------------------------------------------------------------------------------------------------------------------------------------------------------------------------------------------------------------------------------------------------------------------------------------|
-| ```obstacles```                | Obstacles and their classifications                                                                               | [Obstacle Detection](#obstacle-detection-and-classification) | Custom msg: obstacle ([vision_msgs/Detection3DArray Message](http://docs.ros.org/en/api/vision_msgs/html/msg/Detection3DArray.html)) and its classification ([std_msgs/String Message](http://docs.ros.org/en/noetic/api/std_msgs/html/msg/String.html))                                                                            |
-| ```lanes```                    | Lanes surrounding vehicle                                                                                         | [Lane detection](#lane-detection)                            | [derived_object_msgs/LaneModels Message](http://docs.ros.org/en/kinetic/api/derived_object_msgs/html/msg/LaneModels.html)                                                                                                                                                                                                           |
-| ```traffic_lights```           | Traffic lights and their status                                                                                   | [Traffic Light Detection](#traffic-light-detection)          | Custom msg: state ([std_msgs/UInt8 Message](https://docs.ros.org/en/api/std_msgs/html/msg/UInt8.html])), position ([geometry_msgs/Pose Message](http://docs.ros.org/en/noetic/api/geometry_msgs/html/msg/Pose.html)), distance_to_stop_line ([std_msgs/Float64 Message](http://docs.ros.org/en/api/std_msgs/html/msg/Float64.html)) |
-| ```predictions```              | Expected future movement of dynamic obstacles                                                                     | [Prediction node](#prediction)                               | Custom msg: array of vehicle_id ([std_msgs/UInt16 Message](https://docs.ros.org/en/api/std_msgs/html/msg/UInt16.html)) and vehicle_path ([nav_msgs/Path Message](http://docs.ros.org/en/noetic/api/nav_msgs/html/msg/Path.html))                                                                                                    |
-| ```ego_position```             | Corrected accurate position, direction and speed of the ego vehicle                                               | [Localization](#localization)                                | [nav_msgs/Odometry Message](http://docs.ros.org/en/noetic/api/nav_msgs/html/msg/Odometry.html)                                                                                                                                                                                                                                      |
-| ```provisional_path```         | First concrete path to the next intermediate point                                                                | [Preplanning](#preplanning)                                  | [nav_msgs/Path Message](http://docs.ros.org/en/noetic/api/nav_msgs/html/msg/Path.html)                                                                                                                                                                                                                                              |
-| ```decision```                 | Decision to alter   ```provisional_path```                                                                        | [Decision Making](#decision-making)                          | [std_msgs/String](https://docs.ros.org/en/api/std_msgs/html/msg/String.html)                                                                                                                                                                                                                                                        |
-| ```path```                     | Improved ```provisional_path```  path for the ego vehicle to follow                                               | [Local path planning](#local-path-planning)                  | [nav_msgs/Path Message](http://docs.ros.org/en/noetic/api/nav_msgs/html/msg/Path.html)                                                                                                                                                                                                                                              |
-| ```max_velocity```             | Maximal velocity the ego vehicle should drive  in m/s                                                             | [Local path planning](#local-path-planning)                  | [std_msgs/Float64 Message](http://docs.ros.org/en/api/std_msgs/html/msg/Float64.html])                                                                                                                                                                                                                                              |
-| ```distance_to_next_vehicle``` | Distance to   the vehicle the      [Velocity control](#velocity-control) should keep a certain distance to (in m) | [Local path planning](#local-path-planning)                  | [std_msgs/Float64 Message](http://docs.ros.org/en/api/std_msgs/html/msg/Float64.html])                                                                                                                                                                                                                                              |
-| ```emergency```                | True if emergency is triggered; false indicates that emergency is over                                            | any note                                                     | [std_msgs/Bool Message](http://docs.ros.org/en/api/std_msgs/html/msg/Bool.html)                                                                                                                                                                                                                                                     |
->>>>>>> 2a512518
+- all data that's needed