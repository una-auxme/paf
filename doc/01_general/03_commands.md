# ⌨️ Available commands

## General commands

### `b5 run`

Starts the Project (docker-compose up).

### `b5 halt`

Stops the Project (docker-compose down).

### `b5 shell`

Makes it possible to get a shell of any docker container contained in the project.

Possible arguments:

| `argument`  | `description`          | `optional` | `default` |
|-------------|------------------------|------------|-----------|
| `container` | Container name         | True       | flake8    |
| `command`   | Command to be executed | True       |           |

Usage: `b5 shell <container> <command>`

#### Examples

```shell
# Execute flake8 lint in `components`-folder:
b5 shell flake8 components

# Get Shell in perception container (hypothetic example)
b5 shell perception
```

## Project setup / maintenance

### `b5 install`

Setup the project. Has to be run after cloning the project.

### `b5 update`

Update the project.

## Project linting

### `b5 lint`

Runs the project linters. More documentation about linting can be found [here](../02_development/02_linting.md).

### `b5 python:lint`

Runs the python linter. More documentation about linting can be found [here](../02_development/02_linting.md).

### `b5 markdown:lint`

Runs the markdown linter. More documentation about linting can be found [here](../02_development/02_linting.md).

<<<<<<< HEAD
## Shortcuts for ROS

Shortcuts to run the ROS commands directly in the container. Detailed documentation
about this commands can be found [here](http://wiki.ros.org/ROS/CommandLineTools#Common_user_tools).

For more complex tasks it's easier to just get a shell into the container with `b5 shell` and run the commands there.

`b5 rosbag`
`b5 ros_readbagfile`
`b5 rosbash`
`b5 roscd`
`b5 rosclean`
`b5 roscore`
`b5 rosdep`
`b5 rosed`
`b5 roscreate-pkg`
`b5 roscreate-stack`
`b5 rosrun`
`b5 roslaunch`
`b5 roslocate`
`b5 rosmake`
`b5 rosmsg`
`b5 rosnode`
`b5 rospack`
`b5 rosparam`
`b5 rossrv`
`b5 rosservice`
`b5 rosstack`
`b5 rostopic`
`b5 rosversion`
`b5 rqt_graph`
=======
## 🚨 Common Problems

`
REQUIRED process [carla_ros_bridge-1] has died!
`

If the execution of `b5 run` is stopping because of this error the reason might be a duplicate Carla ROS bridge.

To eliminate this problem, run `b5 halt --remove-orphans`.
>>>>>>> 135a7c22
<|MERGE_RESOLUTION|>--- conflicted
+++ resolved
@@ -57,7 +57,6 @@
 
 Runs the markdown linter. More documentation about linting can be found [here](../02_development/02_linting.md).
 
-<<<<<<< HEAD
 ## Shortcuts for ROS
 
 Shortcuts to run the ROS commands directly in the container. Detailed documentation
@@ -89,7 +88,7 @@
 `b5 rostopic`
 `b5 rosversion`
 `b5 rqt_graph`
-=======
+
 ## 🚨 Common Problems
 
 `
@@ -98,5 +97,4 @@
 
 If the execution of `b5 run` is stopping because of this error the reason might be a duplicate Carla ROS bridge.
 
-To eliminate this problem, run `b5 halt --remove-orphans`.
->>>>>>> 135a7c22
+To eliminate this problem, run `b5 halt --remove-orphans`.