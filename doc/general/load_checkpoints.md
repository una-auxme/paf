# How to load checkpoints

**Summary:** This page provides instructions on how to load specific route in the Carla simulator to avoid having to wait for a specific event to occur.

## Instruction

1. Go to the [agent_service.yaml](/build/agent_service.yaml) file in the build directory.
2. Comment out the standard leaderboard route if it is in. ('''- ROUTE=/opt/leaderboard/data/routes_devtest.xml''' ln:32)
3. Comment in your specific route you want. The specific route start at line 34. (the name describes the emerging scenario in the route)
4. Now Compose up the [docker-compose.leaderboard.yaml](/build/docker-compose.leaderboard.yaml) file.

## Scenario Map

<<<<<<< HEAD
The map shows the start points of the routes.

![Map](../assets/carla_map_checkpoints.jpg)

| Checkpoint |                 Name                  | continues test route |
| ---------: | :-----------------------------------: | :------------------: |
|         1. |         routes_open_door.xml          |         True         |
|         2. |      routes_firetruck_crash.xml       |         True         |
|         3. |          routes_bicycle.xml           |        False         |
|         4. |  routes_intersection_pedestrian.xml   |         True         |
|         5. |        routes_car_in_lane.xml         |         True         |
|         6. | routes_pedestrian_behind_bus_stop.xml |         True         |
|         7. |     routes_construction_sign.xml      |         True         |
|         8. |   routes_stop_sign_pedestrian_cross   |         True         |
|         9. |     routes_construction_sign2.xml     |         True         |
|        10. |           routes_curve.xml            |        False         |
|        11. |          routes_highway.xml           |        False         |
|        12. |        routes_curve_right.xml         |        False         |
=======
![Map](../assets/carla_map_checkpoints.jpg)

|Checkpoint|Name| continues test route|
|---------:|:--:|:-------------------:|
|1.|routes_open_door.xml| True|
|2.|routes_firetruck_crash.xml| True|
|3.|routes_bicycle.xml| False|
|4.|routes_intersection_pedestrian.xml| True|
|5.|routes_car_in_lane.xml|True|
|6.|routes_pedestrian_behind_bus_stop.xml| True|
|7.|routes_construction_sign.xml| True|
|8.|routes_stop_sign_pedestrian_cross| True|
|9.|routes_construction_sign2.xml| True|
|10.|routes_curve.xml| False|
|11.|routes_highway.xml| False|
|12.|routes_curve_right.xml| False|
>>>>>>> f8650b23
<|MERGE_RESOLUTION|>--- conflicted
+++ resolved
@@ -11,7 +11,7 @@
 
 ## Scenario Map
 
-<<<<<<< HEAD
+
 The map shows the start points of the routes.
 
 ![Map](../assets/carla_map_checkpoints.jpg)
@@ -29,22 +29,4 @@
 |         9. |     routes_construction_sign2.xml     |         True         |
 |        10. |           routes_curve.xml            |        False         |
 |        11. |          routes_highway.xml           |        False         |
-|        12. |        routes_curve_right.xml         |        False         |
-=======
-![Map](../assets/carla_map_checkpoints.jpg)
-
-|Checkpoint|Name| continues test route|
-|---------:|:--:|:-------------------:|
-|1.|routes_open_door.xml| True|
-|2.|routes_firetruck_crash.xml| True|
-|3.|routes_bicycle.xml| False|
-|4.|routes_intersection_pedestrian.xml| True|
-|5.|routes_car_in_lane.xml|True|
-|6.|routes_pedestrian_behind_bus_stop.xml| True|
-|7.|routes_construction_sign.xml| True|
-|8.|routes_stop_sign_pedestrian_cross| True|
-|9.|routes_construction_sign2.xml| True|
-|10.|routes_curve.xml| False|
-|11.|routes_highway.xml| False|
-|12.|routes_curve_right.xml| False|
->>>>>>> f8650b23
+|        12. |        routes_curve_right.xml         |        False         |