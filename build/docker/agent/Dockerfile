# Based on https://github.com/ll7/paf21-1/blob/master/components/carla_ros_bridge/Dockerfile

<<<<<<< HEAD
# Use this image to enable instance segmentation cameras
FROM carlasim/carla:0.9.14 as carla
=======
# This is commented out because of the large image download necessary to build this image otherwise.
# If the PythonAPI/carla version changes, one can comment out the Download Carla PythonAPI line below.
# Then, uncomment this line and the COPY --from=carla line to build the image.
>>>>>>> 2cdc00af
# FROM ghcr.io/nylser/carla:leaderboard as carla

# supply the base image with an environment supporting ROS UI via x11
FROM osrf/ros:noetic-desktop-full-focal

# COPY --from=carla /home/carla/PythonAPI /opt/carla/PythonAPI

ARG USERNAME=carla
ARG USER_UID=999
ARG USER_GID=$USER_UID
ARG DEBIAN_FRONTEND=noninteractive

# install rendering dependencies for rviz / rqt
RUN apt-get update \
  && apt-get install -y -qq --no-install-recommends \
    libxext6 libx11-6 libglvnd0 libgl1 \
    libglx0 libegl1 freeglut3-dev

# install dependencies for libgit2 and Carla PythonAPI
RUN apt-get install wget unzip

# Download Carla PythonAPI (alternative to getting it from the Carla-Image, which is commented out above)
# If the PythonAPI/Carla version changes, either update the link, or refer to the comment at the top of this file.
RUN wget https://github.com/nylser/carla-leaderboard-PythonAPI/releases/download/v1.0.0/PythonAPI.zip \
  && unzip PythonAPI.zip \
  && rm PythonAPI.zip \
  && mkdir -p /opt/carla \
  && mv PythonAPI /opt/carla/PythonAPI

# build libgit2
RUN wget https://github.com/libgit2/libgit2/archive/refs/tags/v1.5.0.tar.gz -O libgit2-1.5.0.tar.gz \
    && tar xzf libgit2-1.5.0.tar.gz \
    && cd libgit2-1.5.0/ \
    && cmake . \
    && make \
    && make install

# override python path, carla pip package path didn't exist and was using Python 3.7 instead of 2.7
ENV PYTHONPATH=/opt/ros/noetic/lib/python3/dist-packages
ENV PYTHONPATH=$PYTHONPATH:/opt/carla/PythonAPI/carla/dist/carla-0.9.13-py3.7-linux-x86_64.egg:/opt/carla/PythonAPI/carla

# install mlocate, pip, wget, git and some ROS dependencies for building the CARLA ROS bridge
RUN apt-get update && apt-get install -y \
        mlocate python3-pip wget git python-is-python3 \
        ros-noetic-ackermann-msgs ros-noetic-derived-object-msgs \
        ros-noetic-carla-msgs ros-noetic-pcl-conversions \
        ros-noetic-rviz ros-noetic-rqt ros-noetic-pcl-ros ros-noetic-rosbridge-suite ros-noetic-rosbridge-server \
        ros-noetic-smach-ros

SHELL ["/bin/bash", "-c"]

# Create and apply the non-root user
# -f parameter to work in macos (https://unix.stackexchange.com/a/465014), since gid is already in use there
RUN groupadd --gid $USER_GID $USERNAME -f \
    && useradd --uid $USER_UID --gid $USER_GID -m $USERNAME \
    && apt-get update \
    && apt-get install -y sudo \
    && echo $USERNAME ALL=\(root\) NOPASSWD:ALL > /etc/sudoers.d/$USERNAME \
    && chmod 0440 /etc/sudoers.d/$USERNAME
USER $USERNAME

# create a catkin workspace
WORKDIR /catkin_ws
# make sure the catkin workspace belongs to the user
RUN sudo chown $USERNAME:$USERNAME /catkin_ws && mkdir src

# install the CARLA ROS bridge
ARG ROS_BRIDGE_GITHUB_URL=https://github.com/carla-simulator/ros-bridge
RUN git clone -b leaderboard-2.0 --recurse-submodules --single-branch $ROS_BRIDGE_GITHUB_URL src/ros-bridge
# apply patch to fix the build of carla_ros_bridge
RUN cd src/ros-bridge/carla_ackermann_control && \
    sed -i '24 i \  <build_depend condition="$ROS_VERSION == 1">carla_msgs</build_depend>' package.xml
RUN source /opt/ros/noetic/setup.bash && \
    rosdep update && rosdep install --from-paths src --ignore-src -r && \
    catkin_make install

ENV CARLA_ROS_BRIDGE_ROOT=/catkin_ws/src/ros-bridge

# avoid python warnings about missing bin directory in PATH
# (as we're not running as root, pip installs into ~/.local/bin)
ENV PATH=$PATH:/home/$USERNAME/.local/bin

# install simple_pid
RUN python -m pip install pip --upgrade \
    && python -m pip install simple_pid pygame transformations

# install the scenario runner from GitHub leaderboard-2.0 branch
ENV CARLA_ROOT=/opt/carla
ENV SCENARIO_RUNNER_ROOT=/opt/scenario_runner
RUN sudo mkdir $SCENARIO_RUNNER_ROOT && sudo chown $USERNAME:$USERNAME $SCENARIO_RUNNER_ROOT
RUN git clone -b leaderboard-2.0 --single-branch https://github.com/carla-simulator/scenario_runner.git $SCENARIO_RUNNER_ROOT
RUN echo 'pexpect' >> $SCENARIO_RUNNER_ROOT/requirements.txt && \
    python -m pip install -r $SCENARIO_RUNNER_ROOT/requirements.txt

# install the leaderboard from GitHub leaderboard-2.0 branch
ENV LEADERBOARD_ROOT=/opt/leaderboard
RUN sudo mkdir $LEADERBOARD_ROOT && sudo chown $USERNAME:$USERNAME $LEADERBOARD_ROOT
RUN git clone -b leaderboard-2.0 --single-branch  https://github.com/carla-simulator/leaderboard.git $LEADERBOARD_ROOT
RUN python -m pip install -r $LEADERBOARD_ROOT/requirements.txt
RUN sudo mkdir /opt/leaderboard-py3 && sudo chown $USERNAME:$USERNAME /opt/leaderboard-py3 && \
    ln -s $LEADERBOARD_ROOT/leaderboard /opt/leaderboard-py3/leaderboard && \
    ln -s $SCENARIO_RUNNER_ROOT/srunner /opt/leaderboard-py3/srunner

RUN python -m pip install roslibpy


# environment variables for the leaderboard_evaluator
ENV ROUTES=$LEADERBOARD_ROOT/data/routes_devtest.xml
ENV REPETITIONS=1
ENV DEBUG_CHALLENGE=1
#ENV TEAM_AGENT=$LEADERBOARD_ROOT/leaderboard/autoagents/human_agent.py
ENV TEAM_AGENT=/workspace/code/agent/src/agent/agent.py
ENV CHECKPOINT_ENDPOINT=/workspace/code/simulation_results.json
ENV CHALLENGE_TRACK=MAP

ENV CARLA_SIM_HOST=localhost
ENV CARLA_SIM_WAIT_SECS=15
ENV SCENARIO_RUNNER_PATH=/opt/scenario_runner

# setup python path for PyCharm integration
RUN echo /catkin_ws/install/lib/python3/dist-packages >> /home/$USERNAME/.local/lib/python3.8/site-packages/carla.pth && \
    echo /catkin_ws/devel/lib/python3/dist-packages >> /home/$USERNAME/.local/lib/python3.8/site-packages/carla.pth && \
    echo /opt/ros/noetic/lib/python3/dist-packages >> /home/$USERNAME/.local/lib/python3.8/site-packages/carla.pth && \
    echo /opt/ros/noetic/lib/python3/dist-packages >> /home/$USERNAME/.local/lib/python3.8/site-packages/carla.pth && \
    echo /opt/leaderboard-py3 >> /home/$USERNAME/.local/lib/python3.8/site-packages/carla.pth && \
    echo /opt/carla/PythonAPI/carla/dist/carla-0.9.14-py3.7-linux-x86_64.egg >> /home/$USERNAME/.local/lib/python3.8/site-packages/carla.pth && \
    echo /opt/carla/PythonAPI/carla >> /home/$USERNAME/.local/lib/python3.8/site-packages/carla.pth

RUN sudo mkdir /workspace && sudo chown $USERNAME:$USERNAME /workspace

# Add agent code
COPY --chown=$USERNAME:$USERNAME ./code /workspace/code/

# Link code into catkin workspace
RUN ln -s /workspace/code /catkin_ws/src

# re-make the catkin workspace
RUN source /opt/ros/noetic/setup.bash && catkin_make

ADD ./build/docker/agent/entrypoint.sh /entrypoint.sh

# set the default working directory to the code
WORKDIR /workspace/code

RUN echo "source /opt/ros/noetic/setup.bash" >> ~/.bashrc

RUN pip install -r requirements.txt

ENTRYPOINT ["/entrypoint.sh"]
CMD ["bash", "-c", "sleep 10 && python3 /opt/leaderboard/leaderboard/leaderboard_evaluator.py --debug=${DEBUG_CHALLENGE} \
--repetitions=${REPETITIONS} \
--checkpoint=${CHECKPOINT_ENDPOINT} \
--track=${CHALLENGE_TRACK} \
--agent=${TEAM_AGENT} \
--routes=${ROUTES} \
--host=${CARLA_SIM_HOST}"]<|MERGE_RESOLUTION|>--- conflicted
+++ resolved
@@ -1,14 +1,11 @@
 # Based on https://github.com/ll7/paf21-1/blob/master/components/carla_ros_bridge/Dockerfile
 
-<<<<<<< HEAD
-# Use this image to enable instance segmentation cameras
-FROM carlasim/carla:0.9.14 as carla
-=======
 # This is commented out because of the large image download necessary to build this image otherwise.
 # If the PythonAPI/carla version changes, one can comment out the Download Carla PythonAPI line below.
 # Then, uncomment this line and the COPY --from=carla line to build the image.
->>>>>>> 2cdc00af
 # FROM ghcr.io/nylser/carla:leaderboard as carla
+# Use this image to enable instance segmentation cameras
+# FROM carlasim/carla:0.9.14 as carla
 
 # supply the base image with an environment supporting ROS UI via x11
 FROM osrf/ros:noetic-desktop-full-focal
