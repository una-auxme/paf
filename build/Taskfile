#!/usr/bin/env bash
# b5 Taskfile, see https://git.team23.de/build/b5 for details

##########################################
# General commands
##########################################

task:run() {
    # assure that docker can connect to the local X11-server
    xhost +local:docker
    docker:compose up "$@"
}

task:restart() {
    container="$1"
    docker:compose restart "${container:-agent}"
}

task:halt() {
    docker:compose down "$@"
}

task:shell() {
    container="$1"
    command="$2"
    additionalArguments="${@:3}"
    docker:container_run "${container:-agent}" "${command:-/bin/bash}" ${additionalArguments:-}
}

##########################################
# Project setup / maintenance
##########################################
task:install() {
    task:install:git_hooks
    task:gitconfig:copy
    install:gpu-support
    docker:install
}

install:gpu-support() {
    # check if docker-nvidia is installed, to make the project also executable on
    # systems without nvidia GPU.

    if [ -z "$(command -v docker-nvidia)" ]
    then
      task:nvidia:enable
    else
      RED='\033[0;31m'
      NC='\033[0m'
      echo -e "${RED}######################################################################################${NC}"
      echo -e "${RED}WARNING: NVIDIA Container Toolkit not installed. The project won't run as expected!${NC}"
      echo -e "${RED}#####################################################################################${NC}"
    fi
}

task:update() {
    docker:update
}

task:nvidia:enable() {
    # Writes the content of templates/config.nvidia.yml.jinja2 to config.local.yml
    # This file tells b5 to read docker-compose.nvidia.yml in addition to docker-compose.yml
    template:render --overwrite ask-if-older templates/config.nvidia.yml.jinja2 config.local.yml
}

##########################################
# Project linting
##########################################

task:lint() {
  b5 python:lint
  b5 markdown:lint
}

task:python:lint() {
  docker:container_run -T flake8 code
}

task:markdown:lint() {
  docker:container_run -T mdlint markdownlint .
}

task:markdown:fix() {
  docker:container_run -T mdlint markdownlint --fix .
}

task:comlipy() {
    docker:container_run -T comlipy -c /apps/build/config-comlipy.yml "$@"
}

task:install:git_hooks() {
    test -L ../.git/hooks/pre-commit || ln -s ../../build/hooks/pre-commit ../.git/hooks/
    test -L ../.git/hooks/commit-msg || ln -s ../../build/hooks/commit-msg ../.git/hooks/
    chmod +x ./hooks/*
}

<<<<<<< HEAD
task:gitconfig:copy() {
  cp -u ~/.gitconfig ../.gitconfig
}
=======
source ./tasks/ros.sh
>>>>>>> eb3177a9
<|MERGE_RESOLUTION|>--- conflicted
+++ resolved
@@ -94,10 +94,8 @@
     chmod +x ./hooks/*
 }
 
-<<<<<<< HEAD
 task:gitconfig:copy() {
   cp -u ~/.gitconfig ../.gitconfig
 }
-=======
-source ./tasks/ros.sh
->>>>>>> eb3177a9
+
+source ./tasks/ros.sh